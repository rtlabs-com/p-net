--- conflicted
+++ resolved
@@ -120,16 +120,6 @@
       int                  argc,
       char                 *argv[])
 {
-<<<<<<< HEAD
-   uint16_t                ix;
-   os_ethaddr_t            macbuffer;
-   os_ipaddr_t             ip;
-   os_ipaddr_t             netmask;
-   os_ipaddr_t             gateway;
-   int                     ret = 0;
-
-=======
->>>>>>> e9b8ea52
    if (g_net != NULL)
    {
       printf("Already initialized p-net application.\n");
@@ -171,12 +161,7 @@
 
       if (gp_appdata->arguments.verbosity > 0)
       {
-<<<<<<< HEAD
-         print_network_details(gp_appdata->arguments.eth_interface);
-         printf("Station name:        %s\n\n", gp_appdata->arguments.station_name);
-=======
          printf("\nStation name:        %s\n", gp_appdata->arguments.station_name);
->>>>>>> e9b8ea52
          printf("Initialized p-net application.\n\n");
          printf("Waiting for connect request from IO-controller\n");
       }
