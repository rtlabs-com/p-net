/*********************************************************************
 *        _       _         _
 *  _ __ | |_  _ | |  __ _ | |__   ___
 * | '__|| __|(_)| | / _` || '_ \ / __|
 * | |   | |_  _ | || (_| || |_) |\__ \
 * |_|    \__|(_)|_| \__,_||_.__/ |___/
 *
 * www.rt-labs.com
 * Copyright 2018 rt-labs AB, Sweden.
 *
 * This software is dual-licensed under GPLv3 and a commercial
 * license. See the file LICENSE.md distributed with this software for
 * full license information.
 ********************************************************************/

#include "sampleapp_common.h"

#include "log.h"
#include "osal.h"
#include <pnet_api.h>

#include <gpio.h>
#include <kern.h>
#include <lwip/netif.h>
#include <shell.h>
<<<<<<< HEAD

#include <string.h>

=======

#include <string.h>

>>>>>>> fcbd587c
#define GPIO_LED1                      GPIO_P5_9
#define GPIO_LED2                      GPIO_P5_8
#define GPIO_BUTTON1                   GPIO_P15_13
#define GPIO_BUTTON2                   GPIO_P15_12
#define APP_DEFAULT_ETHERNET_INTERFACE "en1"


/********************************** Globals ***********************************/

static app_data_t                  *gp_appdata = NULL;
static pnet_t                      *g_net = NULL;
static pnet_cfg_t                  pnet_default_cfg;


/************************* Utilities ******************************************/

<<<<<<< HEAD

/**  TODO move
 * Copy an IP address (as an integer) to a struct
 *
 * @param destination_struct  Out: destination
 * @param ip                  In: IP address
*/
static void copy_ip_to_struct(pnet_cfg_ip_addr_t* destination_struct, os_ipaddr_t ip)
{
   destination_struct->a = ((ip >> 24) & 0xFF);
   destination_struct->b = ((ip >> 16) & 0xFF);
   destination_struct->c = ((ip >> 8) & 0xFF);
   destination_struct->d = (ip & 0xFF);
}

=======
 int app_set_led(
   uint16_t                id,
   bool                    led_state)
{
   if (id == APP_DATA_LED_ID)
   {
      gpio_set(GPIO_LED1, led_state ? 1 : 0);  /* "LED1" on circuit board */
   }
   else if (id == APP_PROFINET_SIGNAL_LED_ID)
   {
      gpio_set(GPIO_LED2, led_state ? 1 : 0);  /* "LED2" on circuit board */
   }

   return 0;
}


static void app_get_button(uint16_t id, bool *p_pressed)
{
   if (id == 0)
   {
      *p_pressed = (gpio_get(GPIO_BUTTON1) == 0);
   }
   else if (id == 1)
   {
      *p_pressed = (gpio_get(GPIO_BUTTON2) == 0);
   }
   else
   {
      *p_pressed = false;
   }
}


>>>>>>> fcbd587c
static int _cmd_pnio_alarm_ack(
      int                  argc,
      char                 *argv[])
{
#if 1
   /* Make it synchronous to periodic */
   os_event_set(gp_appdata->main_events, EVENT_ALARM);
#else
   int                     ret;
   pnet_pnio_status_t      pnio_status = {0,0,0,0};

   if (main_arep != UINT32_MAX)
   {
      ret = pnet_alarm_send_ack(main_arep, &pnio_status);
      if (ret != 0)
      {
         LOG_ERROR(PNET_LOG, "APP: Alarm ACK error %d\n", ret);
      }
      else
      {
         LOG_INFO(PNET_LOG, "APP: Alarm ACK sent\n");
      }
   }
   else
   {
      LOG_INFO(PNET_LOG, "APP: No AREP\n");
   }
#endif
   return 0;
}

const shell_cmd_t cmd_pnio_alarm_ack =
{
      .cmd = _cmd_pnio_alarm_ack,
      .name = "pnio_alarm_ack",
      .help_short = "Send AlarmAck",
      .help_long ="Send AlarmAck"
};
SHELL_CMD (cmd_pnio_alarm_ack);

static int _cmd_pnio_run(
      int                  argc,
      char                 *argv[])
{
   uint16_t                ix;
   os_ethaddr_t            macbuffer;
   os_ipaddr_t             ip;
   os_ipaddr_t             netmask;
   os_ipaddr_t             gateway;
   int                     ret = 0;

   if (g_net != NULL)
   {
      printf("Already initialized p-net application.\n");
      return 0;
   }

   if (argc == 2)
   {
      strcpy(gp_appdata->arguments.station_name, argv[1]);
   }
   else{
      strcpy(gp_appdata->arguments.station_name, APP_DEFAULT_STATION_NAME);
   }

   ret = os_get_macaddress(gp_appdata->arguments.eth_interface, &macbuffer);
   if (ret != 0)
   {
      printf("Error: The given Ethernet interface does not exist: %s\n", gp_appdata->arguments.eth_interface);
      return 0;
   }
   ip = os_get_ip_address(gp_appdata->arguments.eth_interface);
   netmask = os_get_netmask(gp_appdata->arguments.eth_interface);
   gateway = os_get_gateway(gp_appdata->arguments.eth_interface);

   app_adjust_stack_configuration(&pnet_default_cfg);
   strcpy(pnet_default_cfg.im_0_data.order_id, "12345");
   strcpy(pnet_default_cfg.im_0_data.im_serial_number, "00001");
   copy_ip_to_struct(&pnet_default_cfg.ip_addr, ip);
   copy_ip_to_struct(&pnet_default_cfg.ip_mask, netmask);
   copy_ip_to_struct(&pnet_default_cfg.ip_gateway, gateway);
   memcpy (pnet_default_cfg.eth_addr.addr, netif_default->hwaddr, sizeof(os_ethaddr_t));
   strcpy(pnet_default_cfg.station_name, gp_appdata->arguments.station_name);
   pnet_default_cfg.cb_arg = (void*)gp_appdata;

   g_net = pnet_init(gp_appdata->arguments.eth_interface, TICK_INTERVAL_US, &pnet_default_cfg);
   if (g_net != NULL)
   {
      if (gp_appdata->arguments.verbosity > 0)
      {
         print_network_details(gp_appdata->arguments.eth_interface);
         printf("Station name:        %s\n\n", gp_appdata->arguments.station_name);
         printf("Initialized p-net application.\n\n");
         printf("Waiting for connect request from IO-controller\n");
      }

      if (gp_appdata->init_done == true)
      {
         os_timer_stop(gp_appdata->main_timer);
      }
      os_timer_start(gp_appdata->main_timer);
      gp_appdata->init_done = true;
   }
   else
   {
      printf("Failed to initialize p-net application.\n");
   }

   return 0;
}

const shell_cmd_t cmd_pnio_run =
{
      .cmd = _cmd_pnio_run,
      .name = "pnio_run",
      .help_short = "Start pnio sample app",
      .help_long = "pnio_run [station name]\n\n"
                   "Start the pnio sample app. Station name defaults to "
                   APP_DEFAULT_STATION_NAME " if not given.\n"
};
SHELL_CMD (cmd_pnio_run);

static int _cmd_pnio_show(
      int                  argc,
      char                 *argv[])
{
   unsigned long level = 0;
   char *end = NULL;

   if (argc == 2)
   {
      level = strtoul(argv[1], &end, 0);
   }
   pnet_show(g_net, level);
   printf("ar_param_1 = 0x%08x\n", (unsigned)ntohl(gp_appdata->app_param_1));
   printf("ar_param_2 = 0x%08x\n", (unsigned)ntohl(gp_appdata->app_param_2));

   return 0;
}

const shell_cmd_t cmd_pnio_show =
{
  .cmd = _cmd_pnio_show,
  .name = "pnio_show",
  .help_short = "Show pnio (level)",
  .help_long ="Show pnio (level)"
};
SHELL_CMD (cmd_pnio_show);

static void main_timer_tick(
   os_timer_t              *timer,
   void                    *arg)
{
   os_event_set(gp_appdata->main_events, EVENT_TIMER);
}


/****************************** Main ******************************************/

int main(void)
{
   int            ret = -1;
   uint32_t       mask = EVENT_READY_FOR_DATA | EVENT_TIMER | EVENT_ALARM | EVENT_ABORT;
   uint32_t       flags = 0;
   bool           button1_pressed = false;
   bool           button2_pressed = false;
   bool           button2_pressed_previous = false;
   bool           led_state = false;
   bool           received_led_state = false;
   uint32_t       tick_ctr_buttons = 0;
   uint32_t       tick_ctr_update_data = 0;
   static uint8_t data_ctr = 0;
   uint16_t       slot = 0;
   uint8_t        outputdata[64];
   uint8_t        outputdata_iops;
   uint16_t       outputdata_length;
   bool           outputdata_is_updated = false;
   uint8_t        alarm_payload[APP_ALARM_PAYLOAD_SIZE] = { 0 };
   struct cmd_args cmdline_arguments;
   app_data_t     appdata;

   g_net = NULL;

   memset(&cmdline_arguments, 0, sizeof(cmdline_arguments));
   strcpy(cmdline_arguments.eth_interface, APP_DEFAULT_ETHERNET_INTERFACE);
   cmdline_arguments.verbosity = (LOG_LEVEL <= LOG_LEVEL_WARNING) ? 1 : 0;

   gp_appdata = &appdata;

   memset(&appdata, 0, sizeof(appdata));
   appdata.alarm_allowed = true;
   appdata.main_arep = UINT32_MAX;
   appdata.arguments = cmdline_arguments;
   appdata.main_events = os_event_create();
   appdata.main_timer = os_timer_create(TICK_INTERVAL_US, main_timer_tick, NULL, false);

   printf("\n** Profinet demo application ready to start **\n");
   if (appdata.arguments.verbosity > 0)
   {
      printf("Number of slots:     %u (incl slot for DAP module)\n", PNET_MAX_MODULES);
      printf("P-net log level:     %u (DEBUG=0, ERROR=3)\n", LOG_LEVEL);
      printf("App verbosity level: %u\n", appdata.arguments.verbosity);
   }

   /* Main loop */
   for (;;)
   {
      os_event_wait(appdata.main_events, mask, &flags, OS_WAIT_FOREVER);
      if (flags & EVENT_READY_FOR_DATA)
      {
         os_event_clr(appdata.main_events, EVENT_READY_FOR_DATA); /* Re-arm */
         if (appdata.arguments.verbosity > 0)
         {
            printf("Application will signal that it is ready for data.\n");
         }
         ret = pnet_application_ready(g_net, appdata.main_arep);
         if (ret != 0)
         {
            printf("Error returned when application telling that it is ready for data. Have you set IOCS or IOPS for all subslots?\n");
         }
         /*
          * cm_ccontrol_cnf(+/-) is indicated later (app_state_ind(DATA)), when the
          * confirmation arrives from the controller.
          */
      }
      else if (flags & EVENT_ALARM)
      {
         pnet_pnio_status_t      pnio_status = { 0,0,0,0 };

         os_event_clr(appdata.main_events, EVENT_ALARM); /* Re-arm */

         ret = pnet_alarm_send_ack(g_net, appdata.main_arep, &pnio_status);
         if (ret != 0)
         {
            printf("Error when sending alarm ACK. Error: %d\n", ret);
         }
         else if (appdata.arguments.verbosity > 0)
         {
            printf("Alarm ACK sent\n");
         }


      }
      else if (flags & EVENT_TIMER)
      {
         os_event_clr(appdata.main_events, EVENT_TIMER); /* Re-arm */
         tick_ctr_buttons++;
         tick_ctr_update_data++;

         /* Read buttons every 100 ms */
         if ((appdata.main_arep != UINT32_MAX) && (tick_ctr_buttons > 100))
         {
            tick_ctr_buttons = 0;

            app_get_button(0, &button1_pressed);
            app_get_button(1, &button2_pressed);
         }

         /* Set input and output data every 10ms */
         if ((appdata.main_arep != UINT32_MAX) && (tick_ctr_update_data > 10))
         {
            tick_ctr_update_data = 0;

            /* Input data (for sending to IO-controller) */
            /* Lowest 7 bits: Counter    Most significant bit: Button1 */
            appdata.inputdata[0] = data_ctr++;
            if (button1_pressed)
            {
               appdata.inputdata[0] |= 0x80;
            }
            else
            {
               appdata.inputdata[0] &= 0x7F;
            }

            /* Set data for custom input modules, if any */
            for (slot = 0; slot < PNET_MAX_MODULES; slot++)
            {
               if (appdata.custom_input_slots[slot] == true)
               {
                  (void)pnet_input_set_data_and_iops(g_net, APP_API, slot, PNET_SUBMOD_CUSTOM_IDENT, appdata.inputdata,  sizeof(appdata.inputdata), PNET_IOXS_GOOD);
               }
            }

            /* Read data from first of the custom output modules, if any */
            for (slot = 0; slot < PNET_MAX_MODULES; slot++)
            {
               if (appdata.custom_output_slots[slot] == true)
               {
                  outputdata_length = sizeof(outputdata);
                  pnet_output_get_data_and_iops(g_net, APP_API, slot, PNET_SUBMOD_CUSTOM_IDENT, &outputdata_is_updated, outputdata, &outputdata_length, &outputdata_iops);
                  break;
               }
            }

            /* Set LED state */
            if (outputdata_is_updated == true && outputdata_iops == PNET_IOXS_GOOD)
            {
               if (outputdata_length == APP_DATASIZE_OUTPUT)
               {
                  received_led_state = (outputdata[0] & 0x80) > 0;  /* Use most significant bit */
                  app_set_led(APP_DATA_LED_ID, received_led_state);
               }
               else
               {
                 printf("Wrong outputdata length: %u\n", outputdata_length);
               }
            }
         }

         /* Create an alarm on first input slot (if any) when button 2 is pressed/released */
         if (appdata.main_arep != UINT32_MAX)
         {
            if ((button2_pressed == true) && (button2_pressed_previous == false) && (appdata.alarm_allowed == true))
            {
               alarm_payload[0]++;
               for (slot = 0; slot < PNET_MAX_MODULES; slot++)
               {
                  if (appdata.custom_input_slots[slot] == true)
                  {
                     printf("Sending process alarm from slot %u subslot %u to IO-controller. Payload: 0x%x\n",
                        slot,
                        PNET_SUBMOD_CUSTOM_IDENT,
                        alarm_payload[0]);
                     pnet_alarm_send_process_alarm(
                        g_net,
                        appdata.main_arep,
                        APP_API,
                        slot,
                        PNET_SUBMOD_CUSTOM_IDENT,
                        APP_ALARM_USI,
                        sizeof(alarm_payload),
                        alarm_payload);
                     break;
                  }
               }
            }
            button2_pressed_previous = button2_pressed;
         }

         pnet_handle_periodic(g_net);
      }
      else if (flags & EVENT_ABORT)
      {
         /* Reset main */
         appdata.main_arep = UINT32_MAX;
         appdata.alarm_allowed = true;
         button1_pressed = false;
         button2_pressed = false;

         os_event_clr(appdata.main_events, EVENT_ABORT); /* Re-arm */
         if (appdata.arguments.verbosity > 0)
         {
            printf("Aborting the application\n");
         }
      }
   }
   os_timer_destroy(appdata.main_timer);
   os_event_destroy(appdata.main_events);
   printf("Ending the application\n");

   return 0;
}<|MERGE_RESOLUTION|>--- conflicted
+++ resolved
@@ -23,15 +23,9 @@
 #include <kern.h>
 #include <lwip/netif.h>
 #include <shell.h>
-<<<<<<< HEAD
 
 #include <string.h>
 
-=======
-
-#include <string.h>
-
->>>>>>> fcbd587c
 #define GPIO_LED1                      GPIO_P5_9
 #define GPIO_LED2                      GPIO_P5_8
 #define GPIO_BUTTON1                   GPIO_P15_13
@@ -48,23 +42,6 @@
 
 /************************* Utilities ******************************************/
 
-<<<<<<< HEAD
-
-/**  TODO move
- * Copy an IP address (as an integer) to a struct
- *
- * @param destination_struct  Out: destination
- * @param ip                  In: IP address
-*/
-static void copy_ip_to_struct(pnet_cfg_ip_addr_t* destination_struct, os_ipaddr_t ip)
-{
-   destination_struct->a = ((ip >> 24) & 0xFF);
-   destination_struct->b = ((ip >> 16) & 0xFF);
-   destination_struct->c = ((ip >> 8) & 0xFF);
-   destination_struct->d = (ip & 0xFF);
-}
-
-=======
  int app_set_led(
    uint16_t                id,
    bool                    led_state)
@@ -99,7 +76,6 @@
 }
 
 
->>>>>>> fcbd587c
 static int _cmd_pnio_alarm_ack(
       int                  argc,
       char                 *argv[])
