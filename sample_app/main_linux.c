/*********************************************************************
 *        _       _         _
 *  _ __ | |_  _ | |  __ _ | |__   ___
 * | '__|| __|(_)| | / _` || '_ \ / __|
 * | |   | |_  _ | || (_| || |_) |\__ \
 * |_|    \__|(_)|_| \__,_||_.__/ |___/
 *
 * www.rt-labs.com
 * Copyright 2018 rt-labs AB, Sweden.
 *
 * This software is dual-licensed under GPLv3 and a commercial
 * license. See the file LICENSE.md distributed with this software for
 * full license information.
 ********************************************************************/

#define _GNU_SOURCE  /* For asprintf() */

#include "sampleapp_common.h"

#include "log.h"
#include "osal.h"
#include <pnet_api.h>

#include <net/if.h>
#include <sys/ioctl.h>
#include <sys/stat.h>

#include <stdio.h>
#include <stdlib.h>
#include <string.h>
#include <unistd.h>

#define EXIT_CODE_ERROR                1
#define APP_DEFAULT_ETHERNET_INTERFACE "eth0"
#define APP_PRIORITY                   15
#define APP_STACKSIZE                  4096        /* bytes */
#define APP_MAIN_SLEEPTIME_US          5000*1000


/************************* Utilities ******************************************/

static void main_timer_tick(
   os_timer_t              *timer,
   void                    *arg)
{
   app_data_t              *p_appdata = (app_data_t*)arg;

   os_event_set(p_appdata->main_events, EVENT_TIMER);
}

void show_usage()
{
   printf("\nDemo application for p-net Profinet device stack.\n");
   printf("\n");
   printf("Wait for connection from IO-controller.\n");
   printf("Then read buttons (input) and send to controller.\n");
   printf("Listen for application LED output (from controller) and set application LED state.\n");
   printf("It will also send a counter value (useful also without buttons and LED).\n");
   printf("Button1 value is sent in the periodic data. Button2 triggers an alarm.\n");
   printf("\n");
   printf("Also the mandatory Profinet signal LED is controlled by this application.\n");
   printf("\n");
   printf("The LEDs are controlled by the script set_profinet_leds_linux\n");
   printf("located in the same directory as the application binary.\n");
   printf("A version for Raspberry Pi is available, and also a version writing\n");
   printf("to plain text files (useful for demo if no LEDs are available).\n");
   printf("\n");
   printf("Assumes the default gateway is found on .1 on same subnet as the IP address.\n");
   printf("\n");
   printf("Optional arguments:\n");
   printf("   --help       Show this help text and exit\n");
   printf("   -h           Show this help text and exit\n");
   printf("   -v           Incresase verbosity\n");
   printf("   -i INTERF    Set Ethernet interface name. Defaults to %s\n", APP_DEFAULT_ETHERNET_INTERFACE);
   printf("   -s NAME      Set station name. Defaults to %s\n", APP_DEFAULT_STATION_NAME);
   printf("   -b FILE      Path to read button1. Defaults to not read button1.\n");
   printf("   -d FILE      Path to read button2. Defaults to not read button2.\n");
}

/**
 * Parse command line arguments
 *
 * @param argc      In: Number of arguments
 * @param argv      In: Arguments
 * @return Parsed arguments
*/
struct cmd_args parse_commandline_arguments(int argc, char *argv[])
{
   /* Special handling of long argument */
   if (argc > 1)
   {
      if (strcmp(argv[1], "--help") == 0)
      {
         show_usage();
         exit(EXIT_CODE_ERROR);
      }
   }

   /* Default values */
   struct cmd_args output_arguments;
   strcpy(output_arguments.path_button1, "");
   strcpy(output_arguments.path_button2, "");
   strcpy(output_arguments.station_name, APP_DEFAULT_STATION_NAME);
   strcpy(output_arguments.eth_interface, APP_DEFAULT_ETHERNET_INTERFACE);
   output_arguments.verbosity = 0;

   int option;
   while ((option = getopt(argc, argv, "hvi:s:b:d:")) != -1) {
      switch (option) {
      case 'v':
         output_arguments.verbosity++;
         break;
      case 'i':
         strcpy(output_arguments.eth_interface, optarg);
         break;
      case 's':
         strcpy(output_arguments.station_name, optarg);
         break;
      case 'b':
         strcpy(output_arguments.path_button1, optarg);
         break;
      case 'd':
         strcpy(output_arguments.path_button2, optarg);
         break;
      case 'h':
         /* fallthrough */
      case '?':
         /* fallthrough */
      default:
         show_usage();
         exit(EXIT_CODE_ERROR);
      }
   }

   return output_arguments;
}

/**
 * Check if file exists
 *
 * @param filepath      In: Path to file
 * @return true if file exists
*/
bool does_file_exist(const char*  filepath)
{
   struct stat statbuffer;

   return (stat (filepath, &statbuffer) == 0);
}

/**
 * Read a bool from a file
 *
 * @param filepath      In: Path to file
 * @return true if file exists and the first character is '1'
*/
bool read_bool_from_file(const char*  filepath)
{
   FILE *fp;
   char ch;
   int eof_indicator;

   fp = fopen(filepath, "r");
   if (fp == NULL)
   {
      return false;
   }

   ch = fgetc(fp);
   eof_indicator = feof(fp);
   fclose (fp);

   if (eof_indicator)
   {
      return false;
   }
   return ch == '1';
}

int app_set_led(
   uint16_t                id,
   bool                    led_state)
{
   char                    *outputcommand;
   int                     textlen = -1;
   int                     status = -1;

   textlen = asprintf(&outputcommand, "./set_profinet_leds_linux %u %u", id, led_state);
   if (textlen < 0)
   {
      return -1;
   }
   os_log(LOG_LEVEL_DEBUG, "Command for setting LED state: %s\n", outputcommand);

   status = system(outputcommand);
   free(outputcommand);
   if (status != 0)
   {
      os_log(LOG_LEVEL_ERROR, "Failed to set LED state\n");
      return -1;
   }
   return 0;
}

/**  TODO move
 * Copy an IP address (as an integer) to a struct
 *
 * @param destination_struct  Out: destination
 * @param ip                  In: IP address
*/
static void copy_ip_to_struct(pnet_cfg_ip_addr_t* destination_struct, os_ipaddr_t ip)
{
   destination_struct->a = ((ip >> 24) & 0xFF);
   destination_struct->b = ((ip >> 16) & 0xFF);
   destination_struct->c = ((ip >> 8) & 0xFF);
   destination_struct->d = (ip & 0xFF);
}

void pn_main (void * arg)
{
   app_data_t     *p_appdata;
   app_data_and_stack_t *appdata_and_stack;
   pnet_t         *net;
   int            ret = -1;
   uint32_t       mask = EVENT_READY_FOR_DATA | EVENT_TIMER | EVENT_ALARM | EVENT_ABORT;
   uint32_t       flags = 0;
   bool           button1_pressed = false;
   bool           button2_pressed = false;
   bool           button2_pressed_previous = false;
   bool           led_state = false;
   bool           received_led_state = false;
   uint32_t       tick_ctr_buttons = 0;
   uint32_t       tick_ctr_update_data = 0;
   static uint8_t data_ctr = 0;
   uint16_t       slot = 0;
   uint8_t        outputdata[64];
   uint8_t        outputdata_iops;
   uint16_t       outputdata_length;
   bool           outputdata_is_updated = false;
   uint8_t        alarm_payload[APP_ALARM_PAYLOAD_SIZE] = { 0 };


   appdata_and_stack = (app_data_and_stack_t*)arg;
   p_appdata = appdata_and_stack->appdata;
   net = appdata_and_stack->net;

   if (p_appdata->arguments.verbosity > 0)
   {
      printf("Waiting for connect request from IO-controller\n");
   }

   /* Main loop */
   for (;;)
   {
      os_event_wait(p_appdata->main_events, mask, &flags, OS_WAIT_FOREVER);
      if (flags & EVENT_READY_FOR_DATA)
      {
         os_event_clr(p_appdata->main_events, EVENT_READY_FOR_DATA); /* Re-arm */

         /* Send appl ready to profinet stack. */
         if (p_appdata->arguments.verbosity > 0)
         {
            printf("Application will signal that it is ready for data.\n");
         }
         ret = pnet_application_ready(net, p_appdata->main_arep);
         if (ret != 0)
         {
            printf("Error returned when application telling that it is ready for data. Have you set IOCS or IOPS for all subslots?\n");
         }

         /*
          * cm_ccontrol_cnf(+/-) is indicated later (app_state_ind(DATA)), when the
          * confirmation arrives from the controller.
          */
      }
      else if (flags & EVENT_ALARM)
      {
         pnet_pnio_status_t      pnio_status = { 0,0,0,0 };

         os_event_clr(p_appdata->main_events, EVENT_ALARM); /* Re-arm */

         ret = pnet_alarm_send_ack(net, p_appdata->main_arep, &pnio_status);
         if (ret != 0)
         {
            printf("Error when sending alarm ACK. Error: %d\n", ret);
         }
         else if (p_appdata->arguments.verbosity > 0)
         {
            printf("Alarm ACK sent\n");
         }
      }
      else if (flags & EVENT_TIMER)
      {
         os_event_clr(p_appdata->main_events, EVENT_TIMER); /* Re-arm */
         tick_ctr_buttons++;
         tick_ctr_update_data++;

         /* Read buttons every 100 ms */
         if ((p_appdata->main_arep != UINT32_MAX) && (tick_ctr_buttons > 100))
         {
            tick_ctr_buttons = 0;
            if (p_appdata->arguments.path_button1[0] != '\0')
            {
               button1_pressed = read_bool_from_file(p_appdata->arguments.path_button1);
            }
            if (p_appdata->arguments.path_button2[0] != '\0')
            {
               button2_pressed = read_bool_from_file(p_appdata->arguments.path_button2);
            }
         }

         /* Set input and output data every 10ms */
         if ((p_appdata->main_arep != UINT32_MAX) && (tick_ctr_update_data > 10))
         {
            tick_ctr_update_data = 0;

            /* Input data (for sending to IO-controller) */
            /* Lowest 7 bits: Counter    Most significant bit: Button1 */
            p_appdata->inputdata[0] = data_ctr++;
            if (button1_pressed)
            {
               p_appdata->inputdata[0] |= 0x80;
            }
            else
            {
               p_appdata->inputdata[0] &= 0x7F;
            }

            /* Set data for custom input modules, if any */
            for (slot = 0; slot < PNET_MAX_MODULES; slot++)
            {
               if (p_appdata->custom_input_slots[slot] == true)
               {
                  (void)pnet_input_set_data_and_iops(net, APP_API, slot, PNET_SUBMOD_CUSTOM_IDENT, p_appdata->inputdata,  sizeof(p_appdata->inputdata), PNET_IOXS_GOOD);
               }
            }

            /* Read data from first of the custom output modules, if any */
            for (slot = 0; slot < PNET_MAX_MODULES; slot++)
            {
               if (p_appdata->custom_output_slots[slot] == true)
               {
                  outputdata_length = sizeof(outputdata);
                  pnet_output_get_data_and_iops(net, APP_API, slot, PNET_SUBMOD_CUSTOM_IDENT, &outputdata_is_updated, outputdata, &outputdata_length, &outputdata_iops);
                  break;
               }
            }

            /* Set LED state */
            if (outputdata_is_updated == true && outputdata_iops == PNET_IOXS_GOOD)
            {
               if (outputdata_length == APP_DATASIZE_OUTPUT)
               {
                  received_led_state = (outputdata[0] & 0x80) > 0;  /* Use most significant bit */
                  if (received_led_state != led_state)
                  {
                     led_state = received_led_state;
                     if (p_appdata->arguments.verbosity > 0)
                     {
                        printf("Changing application LED state: %d\n", led_state);
                     }
                     (void)app_set_led(APP_DATA_LED_ID, led_state);
                  }
               }
               else
               {
                  printf("Wrong outputdata length: %u\n", outputdata_length);
               }
            }
         }

         /* Create an alarm on first input slot (if any) when button 2 is pressed/released */
         if (p_appdata->main_arep != UINT32_MAX)
         {
            if ((button2_pressed == true) && (button2_pressed_previous == false) && (p_appdata->alarm_allowed == true))
            {
               alarm_payload[0]++;
               for (slot = 0; slot < PNET_MAX_MODULES; slot++)
               {
                  if (p_appdata->custom_input_slots[slot] == true)
                  {
                     printf("Sending process alarm from slot %u subslot %u to IO-controller. Payload: 0x%x\n",
                        slot,
                        PNET_SUBMOD_CUSTOM_IDENT,
                        alarm_payload[0]);
                     pnet_alarm_send_process_alarm(
                        net,
                        p_appdata->main_arep,
                        APP_API,
                        slot,
                        PNET_SUBMOD_CUSTOM_IDENT,
                        APP_ALARM_USI,
                        sizeof(alarm_payload),
                        alarm_payload);
                     break;
                  }
               }
            }
         }
         button2_pressed_previous = button2_pressed;

         pnet_handle_periodic(net);
      }
      else if (flags & EVENT_ABORT)
      {
         /* Reset main */
         p_appdata->main_arep = UINT32_MAX;
         p_appdata->alarm_allowed = true;
         button1_pressed = false;
         button2_pressed = false;
         os_event_clr(p_appdata->main_events, EVENT_ABORT); /* Re-arm */
         if (p_appdata->arguments.verbosity > 0)
         {
            printf("Aborting the application\n");
         }
      }
   }
   os_timer_destroy(p_appdata->main_timer);
   os_event_destroy(p_appdata->main_events);
   printf("Ending the application\n");
}

/****************************** Main ******************************************/

int main(int argc, char *argv[])
{
   pnet_t *net;
   pnet_cfg_t              pnet_default_cfg;
   app_data_and_stack_t    appdata_and_stack;
   app_data_t              appdata;
   os_ethaddr_t            macbuffer;
   os_ipaddr_t             ip;
   os_ipaddr_t             netmask;
   os_ipaddr_t             gateway;
   int                     ret = 0;

   memset(&appdata, 0, sizeof(appdata));
   appdata.alarm_allowed = true;
   appdata.main_arep = UINT32_MAX;

   /* Parse and display command line arguments */
   appdata.arguments = parse_commandline_arguments(argc, argv);

   printf("\n** Starting Profinet demo application **\n");
   if (appdata.arguments.verbosity > 0)
   {
      printf("Number of slots:     %u (incl slot for DAP module)\n", PNET_MAX_MODULES);
      printf("P-net log level:     %u (DEBUG=0, ERROR=3)\n", LOG_LEVEL);
      printf("App verbosity level: %u\n", appdata.arguments.verbosity);
<<<<<<< HEAD
      printf("Ethernet interface:  %s\n", appdata.arguments.eth_interface);
      printf("Station name:        %s\n", appdata.arguments.station_name);
=======
      printf("LED file:            %s\n", appdata.arguments.path_led);
>>>>>>> c248162f
      printf("Button1 file:        %s\n", appdata.arguments.path_button1);
      printf("Button2 file:        %s\n", appdata.arguments.path_button2);
      printf("Station name:        %s\n", appdata.arguments.station_name);
   }

   /* Read IP, netmask, gateway and MAC address from operating system */
   ret = os_get_macaddress(appdata.arguments.eth_interface, &macbuffer);
   if (ret != 0)
   {
      printf("Error: The given Ethernet interface does not exist: %s\n", appdata.arguments.eth_interface);
      exit(EXIT_CODE_ERROR);
   }

   ip = os_get_ip_address(appdata.arguments.eth_interface);
   if (ip == IP_INVALID)
   {
      printf("Error: Invalid IP address for Ethernet interface: %s\n", appdata.arguments.eth_interface);
      exit(EXIT_CODE_ERROR);
   }

   netmask = os_get_netmask(appdata.arguments.eth_interface);
   gateway = os_get_gateway(appdata.arguments.eth_interface);
   if (gateway == IP_INVALID)
   {
      printf("Error: Invalid gateway IP address for Ethernet interface: %s\n", appdata.arguments.eth_interface);
      exit(EXIT_CODE_ERROR);
   }

   if (appdata.arguments.verbosity > 0)
   {
      print_network_details(appdata.arguments.eth_interface);
   }

   /* Prepare stack config with IP address, gateway, station name etc */
   app_adjust_stack_configuration(&pnet_default_cfg);
   strcpy(pnet_default_cfg.im_0_data.order_id, "12345");
   strcpy(pnet_default_cfg.im_0_data.im_serial_number, "00001");
   copy_ip_to_struct(&pnet_default_cfg.ip_addr, ip);
   copy_ip_to_struct(&pnet_default_cfg.ip_gateway, gateway);
   copy_ip_to_struct(&pnet_default_cfg.ip_mask, netmask);
   strcpy(pnet_default_cfg.station_name, appdata.arguments.station_name);
   memcpy(pnet_default_cfg.eth_addr.addr, macbuffer.addr, sizeof(os_ethaddr_t));
   pnet_default_cfg.cb_arg = (void*) &appdata;

   app_set_led(APP_DATA_LED_ID, false);

   if (appdata.arguments.path_button1[0] != '\0')
   {
      if (!does_file_exist(appdata.arguments.path_button1))
      {
         printf("Error: The given input file for button1 does not exist: %s\n",
            appdata.arguments.path_button1);
         exit(EXIT_CODE_ERROR);
      }
   }

   if (appdata.arguments.path_button2[0] != '\0')
   {
      if (!does_file_exist(appdata.arguments.path_button2))
      {
         printf("Error: The given input file for button2 does not exist: %s\n",
            appdata.arguments.path_button2);
         exit(EXIT_CODE_ERROR);
      }
   }

   /* Initialize profinet stack */
   net = pnet_init(appdata.arguments.eth_interface, TICK_INTERVAL_US, &pnet_default_cfg);
   if (net == NULL)
   {
      printf("Failed to initialize p-net. Do you have enough Ethernet interface permission?\n");
      exit(EXIT_CODE_ERROR);
   }
   appdata_and_stack.appdata = &appdata;
   appdata_and_stack.net = net;

   /* Initialize timer and Profinet stack */
   appdata.main_events = os_event_create();
   appdata.main_timer  = os_timer_create(TICK_INTERVAL_US, main_timer_tick, (void*)&appdata, false);

   os_thread_create("pn_main", APP_PRIORITY, APP_STACKSIZE, pn_main, (void*)&appdata_and_stack);
   os_timer_start(appdata.main_timer);

   for(;;)
      os_usleep(APP_MAIN_SLEEPTIME_US);

   return 0;
}<|MERGE_RESOLUTION|>--- conflicted
+++ resolved
@@ -447,12 +447,7 @@
       printf("Number of slots:     %u (incl slot for DAP module)\n", PNET_MAX_MODULES);
       printf("P-net log level:     %u (DEBUG=0, ERROR=3)\n", LOG_LEVEL);
       printf("App verbosity level: %u\n", appdata.arguments.verbosity);
-<<<<<<< HEAD
-      printf("Ethernet interface:  %s\n", appdata.arguments.eth_interface);
-      printf("Station name:        %s\n", appdata.arguments.station_name);
-=======
       printf("LED file:            %s\n", appdata.arguments.path_led);
->>>>>>> c248162f
       printf("Button1 file:        %s\n", appdata.arguments.path_button1);
       printf("Button2 file:        %s\n", appdata.arguments.path_button2);
       printf("Station name:        %s\n", appdata.arguments.station_name);
