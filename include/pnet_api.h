/*********************************************************************
 *        _       _         _
 *  _ __ | |_  _ | |  __ _ | |__   ___
 * | '__|| __|(_)| | / _` || '_ \ / __|
 * | |   | |_  _ | || (_| || |_) |\__ \
 * |_|    \__|(_)|_| \__,_||_.__/ |___/
 *
 * www.rt-labs.com
 * Copyright 2018 rt-labs AB, Sweden.
 *
 * This software is dual-licensed under GPLv3 and a commercial
 * license. See the file LICENSE.md distributed with this software for
 * full license information.
 ********************************************************************/

/**
 * @file
 * @brief Public API for Profinet stack.
 *
 * # HW- and OS-specifics
 *
 * The Profinet stack depends on some OS and device-specific functions, which
 * must be implemented by the application.
 *
 * The API for these functions is defined in osal.h.
 */

#ifndef PNET_API_H
#define PNET_API_H

#ifdef __cplusplus
extern "C"
{
#endif

#include <pnet_export.h>
#include "osal.h"

#include <stdbool.h>
#include <stddef.h>
#include <stdint.h>
#include <stdio.h>

/**
 * # Profinet Stack Options
 *
 * The defines named `PNET_OPTION_*` may be used to extend or reduce the functionality
 * of the stack. Setting these values to 0 excludes the specific function and may also
 * reduce the memory usage of the Profinet stack.
 *
 * Note that none of these options are currently supported (even if enabled by setting
 * the value to 1), except for parsing the RPC Connect request message and generating the
 * connect RPC Connect response message.
 */
#define PNET_OPTION_FAST_STARTUP                               1
#define PNET_OPTION_PARAMETER_SERVER                           1
#define PNET_OPTION_IR                                         1
#define PNET_OPTION_SR                                         1
#define PNET_OPTION_REDUNDANCY                                 1
#define PNET_OPTION_AR_VENDOR_BLOCKS                           1
#define PNET_OPTION_RS                                         1
#define PNET_OPTION_MC_CR                                      1
#define PNET_OPTION_SRL                                        0

/**
 * Disable use of atomic operations (stdatomic.h).
 * If the compiler supports it then set this define to 1.
 */
#define PNET_USE_ATOMICS                                       0

/**
 * # Memory Usage
 *
 * Memory usage is controlled by the `PNET_MAX_*` defines.
 * Define the required number of supported items.
 *
 * These values directly affect the memory usage of the implementation.
 * Sometimes in complicated ways.
 *
 * Please note that some defines have minimum requirements.
 * These values are used as is by the stack. No validation is performed.
 */
#define PNET_MAX_AR                                            1     /**< Number of connections. Must be > 0. */
#define PNET_MAX_API                                           1     /**< Number of Application Processes. Must be > 0. */
#define PNET_MAX_CR                                            2     /**< Per AR. 1 input and 1 output. */
#define PNET_MAX_MODULES                                       5     /**< Per API. Should be > 1 to allow at least one I/O module. */
#define PNET_MAX_SUBMODULES                                    3     /**< Per module (3 needed for DAP). */
#define PNET_MAX_CHANNELS                                      1     /**< Per sub-slot. Used for diagnosis. */
#define PNET_MAX_DFP_IOCR                                      2     /**< Allowed values are 0 (zero) or 2. */
#define PNET_MAX_PORT                                          1     /**< 2 for media redundancy. Currently only 1 is supported. */
#define PNET_MAX_LOG_BOOK_ENTRIES                              16
#define PNET_MAX_ALARMS                                        3     /**< Per AR and queue. One queue for hi and one for lo alarms. */
#define PNET_MAX_DIAG_ITEMS                                    200   /**< Total, per device. Max is 65534 items. */

#if PNET_OPTION_MC_CR
#define PNET_MAX_MC_CR                                         1     /**< Par AR. */
#endif

#if PNET_OPTION_AR_VENDOR_BLOCKS
#define PNET_MAX_AR_VENDOR_BLOCKS                              1     /**< Must be > 0 */
#define PNET_MAX_AR_VENDOR_BLOCK_DATA_LENGTH                   512
#endif

#define PNET_MAX_MAN_SPECIFIC_FAST_STARTUP_DATA_LENGTH         0     /**< or 512 (bytes) */

#define PNET_MAX_SESSION_BUFFER_SIZE                           4500  /**< Max fragmented RPC request/response length */
/**
 * # GSDML
 * The following values are application-specific and should match what
 * is specified in the GSDML file.
 */

/**
 * A value of 32 allows data exchange every 1 ms (resolution is 32.25us).
 */
#define PNET_MIN_DEVICE_INTERVAL                               32

/* ======================================================================= */
/*                 Do not modify anything below this text!                 */
/* ======================================================================= */

/** Supported block version by this implementation */
#define PNET_BLOCK_VERSION_HIGH                                1
#define PNET_BLOCK_VERSION_LOW                                 0

/** Some blocks (e.g. logbook) uses the following lower version number. */
#define PNET_BLOCK_VERSION_LOW_1                               1

#define PNET_MAX_INTERFACE_NAME_LENGTH                         21       /** Including termination */

/**
 * # Error Codes
 *
 * The Profinet error code consists of 4 values. The data structure for this is
 * defined in the typedef pnet_pnio_status_t.
 *
 * The values here do not constitute an exhaustive list.
 */

/**
 * # Values used in error_code
 *
 * Reserved 0x00 (No error)
 * Reserved 0x01-0x1F
 * Manufacturer specific 0x20-0x3F                                  (LogBookData)
 * Reserved 0x40-0x80
 */
#define PNET_ERROR_CODE_PNIO                                   0x81     /** All other errors */
/** Reserved 0x82-0xDE */
#define PNET_ERROR_CODE_RTA_ERROR                              0xCF     /** In ERR-RTA-PDU and ERR-UDP-PDU */
/** Reserved 0xD0-0xD9 */
#define PNET_ERROR_CODE_ALARM_ACK                              0xDA     /** In DATA-RTA-PDU and DATA-UDP-PDU */
#define PNET_ERROR_CODE_CONNECT                                0xDB     /** CL-RPC-PDU */
#define PNET_ERROR_CODE_RELEASE                                0xDC     /** CL-RPC-PDU */
#define PNET_ERROR_CODE_CONTROL                                0xDD     /** CL-RPC-PDU */
#define PNET_ERROR_CODE_READ                                   0xDE     /** Only with PNIORW */
#define PNET_ERROR_CODE_WRITE                                  0xDF     /** Only with PNIORW */
/** Reserved 0xE0-0xFF */

/**
 * # Values used in error_decode.
 *
 * Reserved 0x00 (No error)
 *
 * Reserved 0x01-0x7F
 */
#define PNET_ERROR_DECODE_PNIORW                               0x80     /** Only Read/Write */
#define PNET_ERROR_DECODE_PNIO                                 0x81
#define PNET_ERROR_DECODE_MANUFACTURER_SPECIFIC                0x82
/** Reserved 0x83-0xFF */

/**
 * # List of error_code_1 values, bits 4..7, for PNET_ERROR_DECODE_PNIORW
 */
#define PNET_ERROR_CODE_1_PNIORW_APP                           0xa0
#define PNET_ERROR_CODE_1_PNIORW_ACC                           0xb0
#define PNET_ERROR_CODE_1_PNIORW_RES                           0xc0

/**
 * # List of error_code_1 values, for PNET_ERROR_DECODE_PNIORW
 *
 * APP = application
 * ACC = access
 * RES = resource
 */
#define PNET_ERROR_CODE_1_APP_READ_ERROR                       (0x00 + PNET_ERROR_CODE_1_PNIORW_APP)
#define PNET_ERROR_CODE_1_APP_WRITE_ERROR                      (0x01 + PNET_ERROR_CODE_1_PNIORW_APP)
#define PNET_ERROR_CODE_1_APP_MODULE_FAILURE                   (0x02 + PNET_ERROR_CODE_1_PNIORW_APP)
#define PNET_ERROR_CODE_1_APP_BUSY                             (0x07 + PNET_ERROR_CODE_1_PNIORW_APP)
#define PNET_ERROR_CODE_1_APP_VERSION_CONFLICT                 (0x08 + PNET_ERROR_CODE_1_PNIORW_APP)
#define PNET_ERROR_CODE_1_APP_NOT_SUPPORTED                    (0x09 + PNET_ERROR_CODE_1_PNIORW_APP)
#define PNET_ERROR_CODE_1_ACC_INVALID_INDEX                    (0x00 + PNET_ERROR_CODE_1_PNIORW_ACC)
#define PNET_ERROR_CODE_1_ACC_WRITE_LENGTH_ERROR               (0x01 + PNET_ERROR_CODE_1_PNIORW_ACC)
#define PNET_ERROR_CODE_1_ACC_INVALID_SLOT_SUBSLOT             (0x02 + PNET_ERROR_CODE_1_PNIORW_ACC)
#define PNET_ERROR_CODE_1_ACC_TYPE_CONFLICT                    (0x03 + PNET_ERROR_CODE_1_PNIORW_ACC)
#define PNET_ERROR_CODE_1_ACC_INVALID_AREA_API                 (0x04 + PNET_ERROR_CODE_1_PNIORW_ACC)
#define PNET_ERROR_CODE_1_ACC_STATE_CONFLICT                   (0x05 + PNET_ERROR_CODE_1_PNIORW_ACC)
#define PNET_ERROR_CODE_1_ACC_ACCESS_DENIED                    (0x06 + PNET_ERROR_CODE_1_PNIORW_ACC)
#define PNET_ERROR_CODE_1_ACC_INVALID_RANGE                    (0x07 + PNET_ERROR_CODE_1_PNIORW_ACC)
#define PNET_ERROR_CODE_1_ACC_INVALID_PARAMETER                (0x08 + PNET_ERROR_CODE_1_PNIORW_ACC)
#define PNET_ERROR_CODE_1_ACC_INVALID_TYPE                     (0x09 + PNET_ERROR_CODE_1_PNIORW_ACC)
#define PNET_ERROR_CODE_1_ACC_BACKUP                           (0x0a + PNET_ERROR_CODE_1_PNIORW_ACC)
#define PNET_ERROR_CODE_1_RES_READ_CONFLICT                    (0x00 + PNET_ERROR_CODE_1_PNIORW_RES)
#define PNET_ERROR_CODE_1_RES_WRITE_CONFLICT                   (0x01 + PNET_ERROR_CODE_1_PNIORW_RES)
#define PNET_ERROR_CODE_1_RES_RESOURCE_BUSY                    (0x02 + PNET_ERROR_CODE_1_PNIORW_RES)
#define PNET_ERROR_CODE_1_RES_RESOURCE_UNAVAILABLE             (0x03 + PNET_ERROR_CODE_1_PNIORW_RES)

/**
 * # List of error_code_1 values, for PNET_ERROR_DECODE_PNIO
 */
#define PNET_ERROR_CODE_1_CONN_FAULTY_AR_BLOCK_REQ             0x01
#define PNET_ERROR_CODE_1_CONN_FAULTY_IOCR_BLOCK_REQ           0x02
#define PNET_ERROR_CODE_1_CONN_FAULTY_EXP_BLOCK_REQ            0x03
#define PNET_ERROR_CODE_1_CONN_FAULTY_ALARM_BLOCK_REQ          0x04
#define PNET_ERROR_CODE_1_CONN_FAULTY_PRM_SERVER_BLOCK_REQ     0x05
#define PNET_ERROR_CODE_1_CONN_FAULTY_MCR_BLOCK_REQ            0x06
#define PNET_ERROR_CODE_1_CONN_FAULTY_AR_RPC_BLOCK_REQ         0x07
#define PNET_ERROR_CODE_1_CONN_FAULTY_FAULTY_RECORD            0x08
#define PNET_ERROR_CODE_1_CONN_FAULTY_IR_INFO                  0x09
#define PNET_ERROR_CODE_1_CONN_FAULTY_SR_INFO                  0x0A
#define PNET_ERROR_CODE_1_CONN_FAULTY_AR_FSU                   0x0B
#define PNET_ERROR_CODE_1_CONN_FAULTY_VENDOR                   0x0C
#define PNET_ERROR_CODE_1_CONN_FAULTY_RSINFO                   0x0D
/** Reserved 0x0E-0x13 */
#define PNET_ERROR_CODE_1_DCTRL_FAULTY_CONNECT                 0x14
#define PNET_ERROR_CODE_1_DCTRL_FAULTY_CONNECT_PLUG            0x15
#define PNET_ERROR_CODE_1_XCTRL_FAULTY_CONNECT                 0x16
#define PNET_ERROR_CODE_1_XCTRL_FAULTY_CONNECT_PLUG            0x17
#define PNET_ERROR_CODE_1_DCTRL_FAULTY_CONNECT_PRMBEG          0x18
#define PNET_ERROR_CODE_1_DCTRL_FAULTY_CONNECT_SUBMODLIST      0x19
/** Reserved 0x1A-0x27 */
#define PNET_ERROR_CODE_1_RELS_FAULTY_BLOCK                    0x28
/** Reserved 0x29-0x31 */
/** Reserved 0x39-0x3B */
#define PNET_ERROR_CODE_1_ALARM_ACK                            0x3C
#define PNET_ERROR_CODE_1_CMDEV                                0x3D
#define PNET_ERROR_CODE_1_CMCTL                                0x3E
#define PNET_ERROR_CODE_1_CTLDINA                              0x3F
#define PNET_ERROR_CODE_1_CMRPC                                0x40
#define PNET_ERROR_CODE_1_ALPMI                                0x41
#define PNET_ERROR_CODE_1_ALPMR                                0x42
#define PNET_ERROR_CODE_1_LMPM                                 0x43
#define PNET_ERROR_CODE_1_MAC                                  0x44
#define PNET_ERROR_CODE_1_RPC                                  0x45
#define PNET_ERROR_CODE_1_APMR                                 0x46
#define PNET_ERROR_CODE_1_APMS                                 0x47
#define PNET_ERROR_CODE_1_CPM                                  0x48
#define PNET_ERROR_CODE_1_PPM                                  0x49
#define PNET_ERROR_CODE_1_DCPUCS                               0x4A
#define PNET_ERROR_CODE_1_DCPUCR                               0x4B
#define PNET_ERROR_CODE_1_DCPMCS                               0x4C
#define PNET_ERROR_CODE_1_DCPMCR                               0x4D
#define PNET_ERROR_CODE_1_FSPM                                 0x4E
/** Reserved 0x4F-0x63 */
/** CTRLxxx  0x64-0xC7 */
#define PNET_ERROR_CODE_1_CMSM                                 0xC8
#define PNET_ERROR_CODE_1_CMRDR                                0xCA
#define PNET_ERROR_CODE_1_CMWRR                                0xCC
#define PNET_ERROR_CODE_1_CMIO                                 0xCD
#define PNET_ERROR_CODE_1_CMSU                                 0xCE
#define PNET_ERROR_CODE_1_CMINA                                0xD0
#define PNET_ERROR_CODE_1_CMPBE                                0xD1
#define PNET_ERROR_CODE_1_CMSRL                                0xD2
#define PNET_ERROR_CODE_1_CMDMC                                0xD3
/** CTRLxxx  0xD4-0xFC */
#define PNET_ERROR_CODE_1_RTA_ERR_CLS_PROTOCOL                 0xFD
/** Reserved 0xFE */
#define PNET_ERROR_CODE_1_USER_SPECIFIC                        0xFF

/**
 * # List of error_code_2 values (not exhaustive)
 */
#define PNET_ERROR_CODE_2_CMDEV_STATE_CONFLICT                 0x00
#define PNET_ERROR_CODE_2_CMDEV_RESOURCE                       0x01

#define PNET_ERROR_CODE_2_CMRPC_ARGSLENGTH_INVALID             0x00
#define PNET_ERROR_CODE_2_CMRPC_UNKNOWN_BLOCKS                 0x01
#define PNET_ERROR_CODE_2_CMRPC_IOCR_MISSING                   0x02
#define PNET_ERROR_CODE_2_CMRPC_WRONG_BLOCK_COUNT              0x03
#define PNET_ERROR_CODE_2_CMRPC_NO_AR_RESOURCES                0x04
#define PNET_ERROR_CODE_2_CMRPC_AR_UUID_UNKNOWN                0x05
#define PNET_ERROR_CODE_2_CMRPC_STATE_CONFLICT                 0x06
#define PNET_ERROR_CODE_2_CMRPC_OUT_OF_PCA_RESOURCES           0x07 /** PCA = Provider, Consumer or Alarm */
#define PNET_ERROR_CODE_2_CMRPC_OUT_OF_MEMORY                  0x08
#define PNET_ERROR_CODE_2_CMRPC_PDEV_ALREADY_OWNED             0x09
#define PNET_ERROR_CODE_2_CMRPC_ARSET_STATE_CONFLICT           0x0A
#define PNET_ERROR_CODE_2_CMRPC_ARSET_PARAM_CONFLICT           0x0B
#define PNET_ERROR_CODE_2_CMRPC_PDEV_PORTS_WO_INTERFACE        0x0C

#define PNET_ERROR_CODE_2_CMSM_INVALID_STATE                   0x00
#define PNET_ERROR_CODE_2_CMSM_SIGNALED_ERROR                  0x01

#define PNET_ERROR_CODE_2_CMRDR_INVALID_STATE                  0x00
#define PNET_ERROR_CODE_2_CMRDR_SIGNALED_ERROR                 0x01

#define PNET_ERROR_CODE_2_CMWRR_INVALID_STATE                  0x00
#define PNET_ERROR_CODE_2_CMWRR_AR_STATE_NOT_PRIMARY           0x01
#define PNET_ERROR_CODE_2_CMWRR_SIGNALED_ERROR                 0x02

#define PNET_ERROR_CODE_2_CMIO_INVALID_STATE                   0x00
#define PNET_ERROR_CODE_2_CMIO_SIGNALED_ERROR                  0x01

#define PNET_ERROR_CODE_2_CMSU_INVALID_STATE                   0x00
#define PNET_ERROR_CODE_2_CMSU_AR_ADD_PROV_CONS_FAILED         0x01
#define PNET_ERROR_CODE_2_CMSU_AR_ALARM_OPEN_FAILED            0x02
#define PNET_ERROR_CODE_2_CMSU_AR_ALARM_SEND                   0x03
#define PNET_ERROR_CODE_2_CMSU_AR_ALARM_ACK_SEND               0x04
#define PNET_ERROR_CODE_2_CMSU_AR_ALARM_IND                    0x05

#define PNET_ERROR_CODE_2_CMINA_INVALID_STATE                  0x00
#define PNET_ERROR_CODE_2_CMINA_SIGNALED_ERROR                 0x01

#define PNET_ERROR_CODE_2_CMPBE_INVALID_STATE                  0x00
#define PNET_ERROR_CODE_2_CMPBE_SIGNALED_ERROR                 0x01

#define PNET_ERROR_CODE_2_CMSRL_INVALID_STATE                  0x00
#define PNET_ERROR_CODE_2_CMSRL_SIGNALED_ERROR                 0x01

#define PNET_ERROR_CODE_2_CMDMC_INVALID_STATE                  0x00
#define PNET_ERROR_CODE_2_CMDMC_SIGNALED_ERROR                 0x01

#define PNET_ERROR_CODE_2_CPM_INVALID_STATE                    0x00
#define PNET_ERROR_CODE_2_CPM_INVALID                          0x01

#define PNET_ERROR_CODE_2_PPM_INVALID_STATE                    0x00
#define PNET_ERROR_CODE_2_PPM_INVALID                          0x01

#define PNET_ERROR_CODE_2_APMS_INVALID_STATE                   0x00
#define PNET_ERROR_CODE_2_APMS_LMPM_ERROR                      0x01
#define PNET_ERROR_CODE_2_APMS_TIMEOUT                         0x02
/* Reserved 0x03..0xff */

#define PNET_ERROR_CODE_2_APMR_INVALID_STATE                   0x00
#define PNET_ERROR_CODE_2_APMR_LMPM_ERROR                      0x01
/* Reserved 0x02..0xff */

#define PNET_ERROR_CODE_2_ALPMI_INVALID_STATE                  0x00
#define PNET_ERROR_CODE_2_ALPMI_WRONG_ACK_PDU                  0x01
#define PNET_ERROR_CODE_2_ALPMI_INVALID                        0x02
#define PNET_ERROR_CODE_2_ALPMI_WRONG_STATE                    0x03
/* Reserved 0x04..0xff */

#define PNET_ERROR_CODE_2_ALPMR_INVALID_STATE                  0x00
#define PNET_ERROR_CODE_2_ALPMR_WRONG_ALARM_PDU                0x01
#define PNET_ERROR_CODE_2_ALPMR_INVALID                        0x02
#define PNET_ERROR_CODE_2_ALPMR_WRONG_STATE                    0x03
/* Reserved 0x04..0xff */

/**
 * # List of error_code_2 values, for
 * PNET_ERROR_CODE_1_RTA_ERR_CLS_PROTOCOL (not exhaustive).
 */
#define PNET_ERROR_CODE_2_ABORT_CODE_SEQ                       0x01
#define PNET_ERROR_CODE_2_ABORT_INSTANCE_CLOSED                0x02
#define PNET_ERROR_CODE_2_ABORT_AR_OUT_OF_MEMORY               0x03
#define PNET_ERROR_CODE_2_ABORT_AR_ADD_CPM_PPM_FAILED          0x04
#define PNET_ERROR_CODE_2_ABORT_AR_CONSUMER_DHT_EXPIRED        0x05
#define PNET_ERROR_CODE_2_ABORT_AR_CMI_TIMEOUT                 0x06
#define PNET_ERROR_CODE_2_ABORT_AR_ALARM_OPEN_FAILED           0x07
#define PNET_ERROR_CODE_2_ABORT_AR_ALARM_SEND_CNF_NEG          0x08
#define PNET_ERROR_CODE_2_ABORT_AR_ALARM_ACK_SEND_CNF_NEG      0x09
#define PNET_ERROR_CODE_2_ABORT_AR_ALARM_DATA_TOO_LONG         0x0a
#define PNET_ERROR_CODE_2_ABORT_AR_ALARM_IND_ERROR             0x0b
#define PNET_ERROR_CODE_2_ABORT_AR_RPC_CLIENT_CALL_CNF_NEG     0x0c
#define PNET_ERROR_CODE_2_ABORT_AR_ABORT_REQ                   0x0d
#define PNET_ERROR_CODE_2_ABORT_AR_RE_RUN_ABORTS_EXISTING      0x0e
#define PNET_ERROR_CODE_2_ABORT_AR_RELEASE_IND_RECEIVED        0x0f
#define PNET_ERROR_CODE_2_ABORT_AR_DEVICE_DEACTIVATED          0x10
#define PNET_ERROR_CODE_2_ABORT_AR_REMOVED                     0x11
#define PNET_ERROR_CODE_2_ABORT_AR_PROTOCOL_VIOLATION          0x12
#define PNET_ERROR_CODE_2_ABORT_AR_NAME_RESOLUTION_ERROR       0x13
#define PNET_ERROR_CODE_2_ABORT_AR_RPC_BIND_ERROR              0x14
#define PNET_ERROR_CODE_2_ABORT_AR_RPC_CONNECT_ERROR           0x15
#define PNET_ERROR_CODE_2_ABORT_AR_RPC_READ_ERROR              0x16
#define PNET_ERROR_CODE_2_ABORT_AR_RPC_WRITE_ERROR             0x17
#define PNET_ERROR_CODE_2_ABORT_AR_RPC_CONTROL_ERROR           0x18
#define PNET_ERROR_CODE_2_ABORT_AR_FORBIDDEN_PULL_OR_PLUG      0x19
#define PNET_ERROR_CODE_2_ABORT_AR_AP_REMOVED                  0x1a
#define PNET_ERROR_CODE_2_ABORT_AR_LINK_DOWN                   0x1b
#define PNET_ERROR_CODE_2_ABORT_AR_MC_REGISTER_FAILED          0x1c
#define PNET_ERROR_CODE_2_ABORT_NOT_SYNCHRONIZED               0x1d
#define PNET_ERROR_CODE_2_ABORT_WRONG_TOPOLOGY                 0x1e
#define PNET_ERROR_CODE_2_ABORT_DCP_STATION_NAME_CHANGED       0x1f
#define PNET_ERROR_CODE_2_ABORT_DCP_RESET_TO_FACTORY           0x20
#define PNET_ERROR_CODE_2_ABORT_PDEV_CHECK_FAILED              0x24

/**
 * The events are sent from CMDEV to the application using the state_cb call-back function.
 */
typedef enum pnet_event_values
{
   PNET_EVENT_ABORT,          /**< The AR has been closed. */
   PNET_EVENT_STARTUP,        /**< A connection has been initiated. */
   PNET_EVENT_PRMEND,         /**< Controller has sent all write records. */
   PNET_EVENT_APPLRDY,        /**< Controller has acknowledged the APPL_RDY message */
   PNET_EVENT_DATA
} pnet_event_values_t;

/**
 * Values used for IOCS and IOPS.
 */
typedef enum pnet_ioxs_values
{
   PNET_IOXS_BAD = 0x00,
   PNET_IOXS_GOOD = 0x80
} pnet_ioxs_values_t;

/**
 * Values used when plugging a sub-module.
 */
typedef enum pnet_submodule_dir
{
   PNET_DIR_NO_IO,
   PNET_DIR_INPUT,
   PNET_DIR_OUTPUT,
   PNET_DIR_IO
} pnet_submodule_dir_t;

/**
 * CControl command codes used in the dcontrol_cb call-back function.
 */
typedef enum pnet_control_command
{
   PNET_CONTROL_COMMAND_PRM_BEGIN,
   PNET_CONTROL_COMMAND_PRM_END,
   PNET_CONTROL_COMMAND_APP_RDY,
   PNET_CONTROL_COMMAND_RELEASE,
   /* ToDo: These are not currently implemented */
   PNET_CONTROL_COMMAND_RDY_FOR_COMPANION,
   PNET_CONTROL_COMMAND_RDY_FOR_RTC3,
} pnet_control_command_t;

/**
 * Data status bits used in the new_data_status_cb call-back function.
 */
typedef enum pnet_data_status_bits
{
   PNET_DATA_STATUS_BIT_STATE = 0,                   /** 0 => BACKUP, 1 => PRIMARY */
   PNET_DATA_STATUS_BIT_REDUNDANCY,                  /** Meaning depends on STATE bit */
   PNET_DATA_STATUS_BIT_DATA_VALID,                  /** 0 => INVALID, 1 => VALID */
   PNET_DATA_STATUS_BIT_RESERVED_1,
   PNET_DATA_STATUS_BIT_PROVIDER_STATE,              /** 0 => STOP, 1 => RUN */
   PNET_DATA_STATUS_BIT_STATION_PROBLEM_INDICATOR,   /** 0 => Problem detected, 1 => Normal operation */
   PNET_DATA_STATUS_BIT_RESERVED_2,
   PNET_DATA_STATUS_BIT_IGNORE                       /** 0 => Evaluate data status, 1 => Ignore the data status (typically used on a frame with subframes) */
} pnet_data_status_bits_t;

 /** Network handle */
typedef struct pnet pnet_t;

/**
 * Profinet stack detailed error information.
 */
typedef struct pnet_pnio_status
{
   uint8_t                 error_code;
   uint8_t                 error_decode;
   uint8_t                 error_code_1;
   uint8_t                 error_code_2;
} pnet_pnio_status_t;

/**
 * Sent to controller on negative result.
 */
typedef struct pnet_result
{
   pnet_pnio_status_t      pnio_status;   /**< Profinet-specific error information. */
   uint16_t                add_data_1;    /**< Application-specific error information. */
   uint16_t                add_data_2;    /**< Application-specific error information. */
} pnet_result_t;

/*
 * Application call-back functions
 *
 * The application should define call-back functions which are called by
 * the stack when specific events occurs within the stack.
 *
 * Note that most of these functions are mandatory in the sense that they must exist
 * and return 0 (zero) for a functioning stack. Some functions are required to
 * perform specific functionality.
 *
 * The call-back functions should return 0 (zero) for a successful call and
 * -1 for an unsuccessful call.
 */

/**
 * Indication to the application that a Connect request was received from the controller.
 *
 * This application call-back function is called by the Profinet stack on every
 * Connect request from the Profinet controller.
 *
 * The connection will be opened if this function returns 0 (zero) and the stack
 * is otherwise able to establish a connection.
 *
 * If this function returns something other than 0 (zero) then the Connect request is
 * refused by the device.
 * In case of error the application should provide error information in \a p_result.
 *
 * It is optional to implement this callback (assumes success if not
 * implemented).
 *
 * @param net              InOut: The p-net stack instance
 * @param arg              InOut: User-defined data (not used by p-net)
 * @param arep             In:   The AREP.
 * @param p_result         Out:  Detailed error information.
 * @return  0  on success.
 *          -1 if an error occurred.
 */
typedef int (*pnet_connect_ind)(
   pnet_t                  *net,
   void                    *arg,
   uint32_t                arep,
   pnet_result_t           *p_result);

/**
 * Indication to the application that a Release request was received from the controller.
 *
 * This application call-back function is called by the Profinet stack on every
 * Release request from the Profinet controller.
 *
 * The connection will be closed regardless of the return value from this function.
 * In case of error the application should provide error information in \a p_result.
 *
 * It is optional to implement this callback.
 *
 * @param net              InOut: The p-net stack instance
 * @param arg              InOut: User-defined data (not used by p-net)
 * @param arep             In:   The AREP.
 * @param p_result         Out:  Detailed error information.
 * @return  0  on success.
 *          -1 if an error occurred.
 */
typedef int (*pnet_release_ind)(
   pnet_t                  *net,
   void                    *arg,
   uint32_t                arep,
   pnet_result_t           *p_result);

/**
 * Indication to the application that a DControl request was received from the controller.
 *
 * This application call-back function is called by the Profinet stack on every
 * DControl request from the Profinet controller.
 *
 * The application is not required to take any action but the function must return 0 (zero)
 * for proper function of the stack.
 * If this function returns something other than 0 (zero) then the DControl request is
 * refused by the device.
 * In case of error the application should provide error information in \a p_result.
 *
 * It is optional to implement this callback (assumes success if not
 * implemented).
 *
 * @param net              InOut: The p-net stack instance
 * @param arg              InOut: User-defined data (not used by p-net)
 * @param arep             In:   The AREP.
 * @param control_command  In:   The DControl command code.
 * @param p_result         Out:  Detailed error information.
 * @return  0  on success.
 *          -1 if an error occurred.
 */
typedef int (*pnet_dcontrol_ind)(
   pnet_t                  *net,
   void                    *arg,
   uint32_t                arep,
   pnet_control_command_t  control_command,
   pnet_result_t           *p_result);

/**
 * Indication to the application that a CControl confirmation was received from the controller.
 *
 * This application call-back function is called by the Profinet stack on every
 * CControl confirmation from the Profinet controller.
 *
 * The application is not required to take any action.
 * In case of error the application should provide error information in \a p_result.
 *
 * It is optional to implement this callback.
 *
 * @param net              InOut: The p-net stack instance
 * @param arg              InOut: User-defined data (not used by p-net)
 * @param arep             In:   The AREP.
 * @param p_result         Out:  Detailed error information.
 * @return  0  on success.
 *          -1 if an error occurred.
 */
typedef int (*pnet_ccontrol_cnf)(
   pnet_t                  *net,
   void                    *arg,
   uint32_t                arep,
   pnet_result_t           *p_result);

/**
 * Indication to the application that a state transition has occurred within the Profinet stack.
 *
 * This application call-back function is called by the Profinet stack on specific
 * state transitions within the Profinet stack.
 *
 * At the very least the application must react to the PNET_EVENT_PRMEND state transition.
 * After this event the application must call \a pnet_application_ready(), when it has finished
 * its setup and it is ready to exchange data.
 *
 * The return value from this call-back function is ignored by the Profinet stack.
 *
 * It is optional to implement this callback (but then it would be difficult
 * to know when to call the \a pnet_application_ready() function).
 *
 * @param net              InOut: The p-net stack instance
 * @param arg              InOut: User-defined data (not used by p-net)
 * @param arep             In:   The AREP.
 * @param state            In:   The state transition event. See pnet_event_values_t.
 * @return  0  on success.
 *          Other values are ignored.
 */
typedef int (*pnet_state_ind)(
   pnet_t                  *net,
   void                    *arg,
   uint32_t                arep,
   pnet_event_values_t     state);

/**
 * Indication to the application that an IODRead request was received from the controller.
 *
 * This application call-back function is called by the Profinet stack on every
 * IODRead request from the Profinet controller which specify an application-specific
 * value of \a idx (0x0000 - 0x7fff). All other values of \a idx are handled internally
 * by the Profinet stack.
 *
 * The application must verify the value of \a idx, and that \a p_read_length is
 * large enough. Further, the application must provide a
 * pointer to the binary value in \a pp_read_data and the size, in bytes, of the
 * binary value in \a p_read_length.
 *
 * The Profinet stack does not perform any endianness conversion on the binary value.
 *
 * In case of error the application should provide error information in \a p_result.
 *
 * @param net              InOut: The p-net stack instance
 * @param arg              InOut: User-defined data (not used by p-net)
 * @param arep             In:   The AREP.
 * @param api              In:   The AP identifier.
 * @param slot             In:   The slot number.
 * @param subslot          In:   The sub-slot number.
 * @param idx              In:   The data record index.
 * @param sequence_number  In:   The sequence number.
 * @param pp_read_data     Out:  A pointer to the binary value.
 * @param p_read_length    InOut: The maximum (in) and actual (out) length in bytes of the binary value.
 * @param p_result         Out:  Detailed error information.
 * @return  0  on success.
 *          -1 if an error occurred.
 */
typedef int (*pnet_read_ind)(
   pnet_t                  *net,
   void                    *arg,
   uint32_t                arep,
   uint32_t                api,
   uint16_t                slot,
   uint16_t                subslot,
   uint16_t                idx,
   uint16_t                sequence_number,
   uint8_t                 **pp_read_data,   /**< Out: A pointer to the data */
   uint16_t                *p_read_length,   /**< Out: Size of data */
   pnet_result_t           *p_result);       /**< Error status if returning != 0 */

/**
 * Indication to the application that an IODWrite request was received from the controller.
 *
 * This application call-back function is called by the Profinet stack on every
 * IODWrite request from the Profinet controller which specify an application-specific
 * value of \a idx (0x0000 - 0x7fff). All other values of \a idx are handled internally
 * by the Profinet stack.
 *
 * The application must verify the values of \a idx and \a write_length and save (copy)
 * the binary value in \a p_write_data. A future IODRead must return the latest written
 * value.
 *
 * The Profinet stack does not perform any endianness conversion on the binary value.
 *
 * In case of error the application should provide error information in \a p_result.
 *
 * @param net              InOut: The p-net stack instance
 * @param arg              InOut: User-defined data (not used by p-net)
 * @param arep             In:   The AREP.
 * @param api              In:   The API identifier.
 * @param slot             In:   The slot number.
 * @param subslot          In:   The sub-slot number.
 * @param idx              In:   The data record index.
 * @param sequence_number  In:   The sequence number.
 * @param write_length     In:   The length in bytes of the binary value.
 * @param p_write_data     In:   A pointer to the binary value.
 * @param p_result         Out:  Detailed error information.
 * @return  0  on success.
 *          -1 if an error occurred.
 */
typedef int (*pnet_write_ind)(
   pnet_t                  *net,
   void                    *arg,
   uint32_t                arep,
   uint32_t                api,
   uint16_t                slot,
   uint16_t                subslot,
   uint16_t                idx,
   uint16_t                sequence_number,
   uint16_t                write_length,
   uint8_t                 *p_write_data,
   pnet_result_t           *p_result);

/**
 * Indication to the application that a module is requested by the controller in a specific slot.
 *
 * This application call-back function is called by the Profinet stack to indicate that the
 * controller has requested the presence of a specific module, ident number \a module_ident,
 * in the slot number \a slot.
 *
 * The application must react to this by configuring itself accordingly (if possible) and
 * call function pnet_plug_module() to configure the stack for this module.
 *
 * If the wrong module ident number is plugged then the stack will accept this, but signal
 * to the controller that a substitute module is fitted.
 *
 * This function should return 0 (zero) if a valid module was plugged. Or return -1 if the
 * application cannot handle this request.
 *
 * @param net              InOut: The p-net stack instance
 * @param arg              InOut: User-defined data (not used by p-net)
 * @param api              In:   The AP identifier.
 * @param slot             In:   The slot number.
 * @param module_ident     In:   The module ident number.
 * @return  0  on success.
 *          -1 if an error occurred.
 */
typedef int (*pnet_exp_module_ind)(
   pnet_t                  *net,
   void                    *arg,
   uint32_t                api,
   uint16_t                slot,
   uint32_t                module_ident);

/**
 * Indication to the application that a sub-module is requested by the controller in a specific sub-slot.
 *
 * This application call-back function is called by the Profinet stack to indicate that the
 * controller has requested the presence of a specific sub-module, ident number \a submodule_ident,
 * in the sub-slot number \a subslot, with module ident number \a module_ident in slot \a slot.
 *
 * If a module has not been plugged in the slot \a slot then an automatic plug request is issued
 * internally by the stack.
 *
 * The application must react to this by configuring itself accordingly (if possible) and
 * call function pnet_plug_submodule() to configure the stack with the correct input/output data
 * sizes.
 *
 * If the wrong sub-module ident number is plugged then the stack will accept this, but signal
 * to the controller that a substitute sub-module is fitted.
 *
 * This function should return 0 (zero) if a valid sub-module was plugged. Or return -1 if the
 * application cannot handle this request.
 *
 * @param net              InOut: The p-net stack instance
 * @param arg              InOut: User-defined data (not used by p-net)
 * @param api              In:   The AP identifier.
 * @param slot             In:   The slot number.
 * @param subslot          In:   The sub-slot number.
 * @param module_ident     In:   The module ident number.
 * @param submodule_ident  In:   The sub-module ident number.
 * @return  0  on success.
 *          -1 if an error occurred.
 */
typedef int (*pnet_exp_submodule_ind)(
   pnet_t                  *net,
   void                    *arg,
   uint32_t                api,
   uint16_t                slot,
   uint16_t                subslot,
   uint32_t                module_ident,
   uint32_t                submodule_ident);

/**
 * Indication to the application that the data status received from the controller has changed.
 *
 * This application call-back function is called by the Profinet stack to indicate
 * that the received data status has changed.
 *
 * The application is not required by the Profinet stack to take any action. It may
 * use this information as it wishes.
 *
 * @param net              InOut: The p-net stack instance
 * @param arg              InOut: User-defined data (not used by p-net)
 * @param arep             In:   The AREP.
 * @param crep             In:   The CREP.
 * @param changes          In:   The changed bits in the received data status. See pnet_data_status_bits_t
 * @param data_status      In:   Current received data status (after changes).
 * @return  0  on success.
 *          -1 if an error occurred.
 */
typedef int (*pnet_new_data_status_ind)(
   pnet_t                  *net,
   void                    *arg,
   uint32_t                arep,
   uint32_t                crep,
   uint8_t                 changes, /**< Only modified bits from pnet_data_status_bits_t */
   uint8_t                 data_status);

/**
 * The controller has sent an alarm to the device.
 *
 * It is optional to implement this callback.
 *
 * @param net              InOut: The p-net stack instance
 * @param arg              InOut: User-defined data (not used by p-net)
 * @param arep             In:   The AREP.
 * @param api              In:   The AP identifier.
 * @param slot             In:   The slot number.
 * @param subslot          In:   The sub-slot number.
 * @param data_len         In:   Data length
 * @param data_usi         In:   Alarm USI
 * @param p_data           InOut: Alarm data
 * @return  0  on success.
 *          -1 if an error occurred.
 */
typedef int (*pnet_alarm_ind)(
   pnet_t                  *net,
   void                    *arg,
   uint32_t                arep,
   uint32_t                api,
   uint16_t                slot,
   uint16_t                subslot,
   uint16_t                data_len,
   uint16_t                data_usi,
   uint8_t                 *p_data);

/**
 * The controller acknowledges the alarm sent previously.
 * It is now possible to send another alarm.
 *
 * It is optional to implement this callback.
 *
 * @param net              InOut: The p-net stack instance
 * @param arg              InOut: User-defined data (not used by p-net)
 * @param arep             In:   The AREP.
 * @param p_pnio_status    In:   Detailed ACK information.
 * @return  0  on success.
 *          -1 if an error occurred.
 */
typedef int (*pnet_alarm_cnf)(
   pnet_t                  *net,
   void                    *arg,
   uint32_t                arep,
   pnet_pnio_status_t      *p_pnio_status);

/**
 * The controller acknowledges the alarm ACK sent previously.
 *
 * It is optional to implement this callback.
 *
 * @param net              InOut: The p-net stack instance
 * @param arg              InOut: User-defined data (not used by p-net)
 * @param arep             In:   The AREP.
 * @param res              In:   0  if ACK was received by the remote side.
 *                               -1 if ACK was not received by the remote side.
 * @return  0  on success.
 *          -1 if an error occurred.
 */
typedef int (*pnet_alarm_ack_cnf)(
   pnet_t                  *net,
   void                    *arg,
   uint32_t                arep,
   int                     res);

/**
 * Indication to the application that a reset request was received from the
 * IO-controller.
 *
 * The IO-controller can ask for communication parameters or application
 * data to be reset, or to do a factory reset.
 *
 * This application call-back function is called by the Profinet stack on every
 * reset request (via the DCP "Set" command) from the Profinet controller.
 *
 * The application should reset the application data if
 * \a should_reset_application is true. For other cases this callback is
 * triggered for diagnostic reasons.
 *
 * The return value from this call-back function is ignored by the Profinet stack.
 *
 * It is optional to implement this callback (if you do not have any application
 * data that could be reset).
 *
 * Reset modes:
 *
 * 0:  (Power-on reset, not from IO-controller. Will not trigger this callback.)
 * 1:  Reset application data
 * 2:  Reset communication parameters (done by the stack)
 * 99: Reset all (factory reset).
 *
 * The reset modes 1-9 (out of which 1 and 2 are supported here) are defined
 * by the Profinet standard. Value 99 is used here to indicate that the
 * IO-controller has requested a factory reset via another mechanism.
 *
 * In order to remain responsive to DCP communication and Ethernet switching,
 * the device should not do a hard or soft reset for reset mode 1 or 2. It is
 * allowed for the factory reset case (but not mandatory).
 *
 * @param net                       InOut: The p-net stack instance
 * @param arg                       InOut: User-defined data (not used by p-net)
 * @param should_reset_application  In:    True if the user should reset the application data.
 * @param reset_mode                In:    Detailed reset information.
 * @return  0  on success.
 *          -1 if an error occurred.
 */
typedef int (*pnet_reset_ind)(
   pnet_t                  *net,
   void                    *arg,
   bool                    should_reset_application,
   uint16_t                reset_mode);

/**
 * Indication to the application that the Profinet signal LED should change state.
 *
 * Use this callback to implement control of the LED.
 *
 * It is optional to implement this callback (but a complianct Profinet device
 * must have a signal LED)
 *
 * @param net                       InOut: The p-net stack instance
 * @param arg                       InOut: User-defined data (not used by p-net)
 * @param led_state                 In:    True if the signal LED should be on.
 * @return  0  on success.
 *          -1 if an error occurred.
 */
typedef int (*pnet_signal_led_ind)(
   pnet_t                  *net,
   void                    *arg,
   bool                    led_state);

/*
 * Network and device configuration.
 *
 * Configuration of the stack is performed by transferring a structure
 * in the call to pnet_init().
 *
 * Along with the configuration the initial (default) values of the
 * I&M data records are conveyed as well as the values used for
 * sending LLDP frames.
 *
 * Configuration values are taken as is. No validation is performed.
 */

/**
 * The I&M0 data record is read-only by the controller.
 *
 * This data record is mandatory.
 */
typedef struct pnet_im_0
{
   uint8_t                 vendor_id_hi;
   uint8_t                 vendor_id_lo;
   char                    order_id[20+1];         /**< Terminated string */
   char                    im_serial_number[16+1]; /**< Terminated string */
   uint16_t                im_hardware_revision;
   char                    sw_revision_prefix;
   uint8_t                 im_sw_revision_functional_enhancement;
   uint8_t                 im_sw_revision_bug_fix;
   uint8_t                 im_sw_revision_internal_change;
   uint16_t                im_revision_counter;
   uint16_t                im_profile_id;
   uint16_t                im_profile_specific_type;
   uint8_t                 im_version_major;       /**< Always 1 */
   uint8_t                 im_version_minor;       /**< Always 1 */
   uint16_t                im_supported;           /**< One bit for each supported I&M1..15 (I&M0 always supported) */
} pnet_im_0_t;

/**
 * The I&M1 data record is read-write by the controller.
 *
 * This data record is optional. If this data record is supported
 * by the application then bit 0 in the im_supported member of I&M0 shall be set.
 */
typedef struct pnet_im_1
{
   char                    im_tag_function[32+1];  /**< Terminated string */
   char                    im_tag_location[22+1];  /**< Terminated string */
} pnet_im_1_t;

/**
 * The I&M2 data record is read-write by the controller.
 *
 * This data record is optional. If this data record is supported
 * by the application then bit 1 in the im_supported member of I&M0 shall be set.
 */
typedef struct pnet_im_2
{
   char                    im_date[16+1];          /**< "YYYY-MM-DD HH:MM" terminated string */
} pnet_im_2_t;

/**
 * The I&M3 data record is read-write by the controller.
 *
 * This data record is optional. If this data record is supported
 * by the application then bit 2 in the im_supported member of I&M0 shall be set.
 */
typedef struct pnet_im_3
{
   char                    im_descriptor[54+1];    /**< Terminated string padded with spaces */
} pnet_im_3_t;

/**
 * The I&M4 data record is read-write by the controller.
 *
 * This data record is optional. If this data record is supported
 * by the application then bit 3 in the im_supported member of I&M0 shall be set.
 */
typedef struct pnet_im_4
{
   char                    im_signature[54];       /**< Non-terminated binary string, padded with zeroes */
} pnet_im_4_t;

/**
 * The device-specific vendor and device identities.
 *
 * The vendor id is obtained from Profibus International.
 *
 * The device id is assigned by the vendor.
 */
typedef struct pnet_cfg_device_id
{
   uint8_t                 vendor_id_hi;
   uint8_t                 vendor_id_lo;
   uint8_t                 device_id_hi;
   uint8_t                 device_id_lo;
} pnet_cfg_device_id_t;

/**
 * Used for assigning a static IPv4 address to the device.
 *
 * The Profinet stack also supports assigning an IP address, mask and gateway address
 * via DCP Set commands based on the Ethernet MAC address.
 *
 * An IP address of 0.0.0.1 has the member d=1, and the rest of the members
 * set to 0.
 *
 */
typedef struct pnet_ip_addr_t
{
   uint8_t                 a;
   uint8_t                 b;
   uint8_t                 c;
   uint8_t                 d;
} pnet_cfg_ip_addr_t;

/* LLDP Autonegotiation */
#define PNET_LLDP_AUTONEG_SUPPORTED                            (1u << 0)
#define PNET_LLDP_AUTONEG_ENABLED                              (1u << 1)

/* LLDP Autonegotiation capabilities (not exhaustive) */
#define PNET_LLDP_AUTONEG_CAP_1000BaseT_FULL_DUPLEX            (1ul << 0)
#define PNET_LLDP_AUTONEG_CAP_1000BaseT_HALF_DUPLEX            (1ul << 1)
#define PNET_LLDP_AUTONEG_CAP_1000BaseX_FULL_DUPLEX            (1ul << 2)
#define PNET_LLDP_AUTONEG_CAP_1000BaseX_HALF_DUPLEX            (1ul << 3)
#define PNET_LLDP_AUTONEG_CAP_100BaseTX_FULL_DUPLEX            (1ul << 10)
#define PNET_LLDP_AUTONEG_CAP_100BaseTX_HALF_DUPLEX            (1ul << 11)
#define PNET_LLDP_AUTONEG_CAP_10BaseT_FULL_DUPLEX              (1ul << 13)
#define PNET_LLDP_AUTONEG_CAP_10BaseT_HALF_DUPLEX              (1ul << 14)
#define PNET_LLDP_AUTONEG_CAP_UNKNOWN                          (1ul << 15)

/* LLDP MAU type (not exhaustive). See Profinet 2.4, section 5.2.13.12 */
#define PNET_MAU_RADIO                                         0x0000
#define PNET_MAU_COPPER_10BaseT                                0x0005
#define PNET_MAU_COPPER_100BaseTX_HALF_DUPLEX                  0x000F
#define PNET_MAU_COPPER_100BaseTX_FULL_DUPLEX                  0x0010
#define PNET_MAU_COPPER_1000BaseT_HALF_DUPLEX                  0x001D
#define PNET_MAU_COPPER_1000BaseT_FULL_DUPLEX                  0x001E
#define PNET_MAU_FIBER_100BaseFX_HALF_DUPLEX                   0x0011
#define PNET_MAU_FIBER_100BaseFX_FULL_DUPLEX                   0x0012
#define PNET_MAU_FIBER_1000BaseX_HALF_DUPLEX                   0x0015
#define PNET_MAU_FIBER_1000BaseX_FULL_DUPLEX                   0x0016

/**
 * LLDP information used by the Profinet stack.
 */
typedef struct pnet_lldp_cfg
{
   char                    chassis_id[240 + 1];    /**< Terminated string */
   char                    port_id[240 + 1];       /**< Terminated string */
<<<<<<< HEAD
   os_ethaddr_t            port_addr;
   uint16_t                ttl;
=======
   pnet_ethaddr_t          port_addr;
   uint16_t                ttl;                    /**< Time to live in seconds */
>>>>>>> 76fd7d21
   uint16_t                rtclass_2_status;
   uint16_t                rtclass_3_status;
   uint8_t                 cap_aneg;               /**< Autonegotiation supported and enabled */
   uint16_t                cap_phy;                /**< Autonegotiation speeds */
   uint16_t                mau_type;               /**< Cable MAU type */
} pnet_lldp_cfg_t;

/**
 * This is all the configuration needed to use the Profinet stack.
 *
 * The application must supply the values in the call to function pnet_init().
 */
typedef struct pnet_cfg
{
   /** Application call-backs */
   pnet_state_ind          state_cb;
   pnet_connect_ind        connect_cb;
   pnet_release_ind        release_cb;
   pnet_dcontrol_ind       dcontrol_cb;
   pnet_ccontrol_cnf       ccontrol_cb;
   pnet_write_ind          write_cb;
   pnet_read_ind           read_cb;
   pnet_exp_module_ind     exp_module_cb;
   pnet_exp_submodule_ind  exp_submodule_cb;
   pnet_new_data_status_ind new_data_status_cb;
   pnet_alarm_ind          alarm_ind_cb;
   pnet_alarm_cnf          alarm_cnf_cb;
   pnet_alarm_ack_cnf      alarm_ack_cnf_cb;
   pnet_reset_ind          reset_cb;
   pnet_signal_led_ind     signal_led_cb;
   void                    *cb_arg;    /* Userdata passed to callbacks, not used by stack */

   /** I&M initial data */
   pnet_im_0_t             im_0_data;
   pnet_im_1_t             im_1_data;
   pnet_im_2_t             im_2_data;
   pnet_im_3_t             im_3_data;
   pnet_im_4_t             im_4_data;

   /** Identities */
   pnet_cfg_device_id_t    device_id;
   pnet_cfg_device_id_t    oem_device_id;
   char                    station_name[240+1];                   /**< Terminated string */
   char                    device_vendor[20+1];                   /**< Terminated string */
   char                    manufacturer_specific_string[240+1];   /**< Terminated string */

   /** LLDP */
   pnet_lldp_cfg_t         lldp_cfg;

   /** Capabilities */
   bool                    send_hello;             /**< Send DCP HELLO message on startup if true. */

   /** IP configuration */
   bool                    dhcp_enable;            /**< Not supported by stack. */
   pnet_cfg_ip_addr_t      ip_addr;
   pnet_cfg_ip_addr_t      ip_mask;
   pnet_cfg_ip_addr_t      ip_gateway;
   os_ethaddr_t            eth_addr;
} pnet_cfg_t;

/**
 * # Alarm and Diagnosis
 *
 */
typedef struct pnet_alarm_spec
{
   bool                    channel_diagnosis;
   bool                    manufacturer_diagnosis;
   bool                    submodule_diagnosis;
   bool                    ar_diagnosis;
} pnet_alarm_spec_t;

/*
* API function return values
*
* All functions return either (zero) 0 for a successful call or
* -1 for an unsuccessful call.
*/

/**
 * Initialize the Profinet stack.
 *
 * This function must be called to initialize the Profinet stack.
 *
 * @param netif            In:   Name of the network interface.
 * @param tick_us          In:   Periodic interval in us. Specify the interval
 *                               between calls to pnet_handle_periodic().
 * @param p_cfg            In:   Profinet configuration.
 * @return a handle to the stack instance, or NULL if an error occurred.
 */
PNET_EXPORT pnet_t* pnet_init(
   const char              *netif,
   uint32_t                tick_us,
   const pnet_cfg_t        *p_cfg);

/**
 * Execute all periodic functions within the ProfiNet stack.
 *
 * This function should be called periodically by the application.
 * The period is specified by the application in the tick_us argument
 * to pnet_init.
 * The period should match the expected I/O data rate to and from the device.
 * @param net              InOut: The p-net stack instance
 */
PNET_EXPORT void pnet_handle_periodic(
   pnet_t                  *net);

/**
 * Application signals ready to exchange data.
 *
 * Sends a ccontrol request to the IO-controller.
 *
 * This function must be called _after_ the application has received
 * state_cb(PNET_EVENT_PRMEND) in order for a connection to be established.
 *
 * If this function does not see all PPM data and IOPS areas are set (by the app)
 * then it returns error and the application must try again - otherwise the
 * startup will hang.
 *
 * Triggers the \a pnet_state_ind() user callback with PNET_EVENT_APPLRDY.
 *
 * @param net              InOut: The p-net stack instance
 * @param arep             In:   The AREP
 * @return  0  if the operation succeeded.
 *          -1 if an error occurred.
 */
PNET_EXPORT int pnet_application_ready(
   pnet_t                  *net,
   uint32_t                arep);

/**
 * Plug a module into a slot.
 *
 * This function is used to plug a specific module into a specific slot.
 *
 * This function may be called from the exp_module_cb call-back function
 * of the application.
 *
 * @param net              InOut: The p-net stack instance
 * @param api              In:   The API identifier.
 * @param slot             In:   The slot number.
 * @param module_ident     In:   The module ident number.
 * @return  0  if a module could be plugged into the slot.
 *          -1 if an error occurred.
 */
PNET_EXPORT int pnet_plug_module(
   pnet_t                  *net,
   uint32_t                api,
   uint16_t                slot,
   uint32_t                module_ident);

/**
 * Plug a sub-module into a sub-slot.
 *
 * This function is used to plug a specific sub-module into a specific sub-slot.
 *
 * This function may be called from the exp_submodule_cb call-back function
 * of the application.
 *
 * If a module has not been plugged into the designated slot then it will be
 * plugged automatically by this function.
 *
 * @param net              InOut: The p-net stack instance
 * @param api              In:   The API identifier.
 * @param slot             In:   The slot number.
 * @param subslot          In:   The sub-slot number.
 * @param module_ident     In:   The module ident number.
 * @param submodule_ident  In:   The sub-module ident number.
 * @param direction        In:   The direction of data.
 * @param length_input     In:   The size in bytes of the input data.
 * @param length_output    In:   The size in bytes of the output data.
 * @return  0  if the sub-module could be plugged into the sub-slot.
 *          -1 if an error occurred.
 */
PNET_EXPORT int pnet_plug_submodule(
   pnet_t                  *net,
   uint32_t                api,
   uint16_t                slot,
   uint16_t                subslot,
   uint32_t                module_ident,
   uint32_t                submodule_ident,
   pnet_submodule_dir_t    direction,
   uint16_t                length_input,
   uint16_t                length_output);

/**
 * Pull a module from a slot.
 *
 * This function may be used to unplug a module from a specific slot.
 *
 * This function internally calls pnet_pull_submodule() on any plugged
 * sub-modules before pulling the module itself.
 *
 * @param net              InOut: The p-net stack instance
 * @param api              In:   The API identifier.
 * @param slot             In:   The slot number.
 * @return  0  if a module could be pulled from the slot.
 *          -1 if an error occurred.
 */
PNET_EXPORT int pnet_pull_module(
   pnet_t                  *net,
   uint32_t                api,
   uint16_t                slot);

/**
 * Pull a sub-module from a sub-slot.
 *
 * This function may be used to unplug a sub-module from a specific sub-slot.
 *
 * @param net              InOut: The p-net stack instance
 * @param api              In:   The API identifier.
 * @param slot             In:   The slot number.
 * @param subslot          In:   The sub-slot number.
 * @return  0  if the sub-module could be pulled from the sub-slot.
 *          -1 if an error occurred.
 */
PNET_EXPORT int pnet_pull_submodule(
   pnet_t                  *net,
   uint32_t                api,
   uint16_t                slot,
   uint16_t                subslot);

/**
 * Updates the IOPS and data of one sub-slot to send to the controller.
 *
 * This function may be called to set new data and IOPS values of a sub-slot to
 * send to the controller.
 *
 * @param net              InOut: The p-net stack instance
 * @param api              In:  The API.
 * @param slot             In:  The slot.
 * @param subslot          In:  The sub-slot.
 * @param p_data           In:  Data buffer.
 * @param data_len         In:  Bytes in data buffer.
 * @param iops             In:  The device provider status.
 * @return  0  if a sub-module data and IOPS was set.
 *          -1 if an error occurred.
 */
PNET_EXPORT int pnet_input_set_data_and_iops(
   pnet_t                  *net,
   uint32_t                api,
   uint16_t                slot,
   uint16_t                subslot,
   uint8_t                 *p_data,
   uint16_t                data_len,
   uint8_t                 iops);

/**
 * Fetch the controller consumer status of one sub-slot.
 *
 * This function may be called to retrieve the IOCS value of a sub-slot
 * sent from the controller.
 *
 * @param net              InOut: The p-net stack instance
 * @param api              In:  The API.
 * @param slot             In:  The slot.
 * @param subslot          In:  The sub-slot.
 * @param p_iocs           Out: The controller consumer status.
 * @return  0  if a sub-module IOCS was set.
 *          -1 if an error occurred.
 */
PNET_EXPORT int pnet_input_get_iocs(
   pnet_t                  *net,
   uint32_t                api,
   uint16_t                slot,
   uint16_t                subslot,
   uint8_t                 *p_iocs);

/**
 * Retrieve latest sub-slot data and IOPS received from the controller.
 *
 * This function may be called to retrieve the latest data and IOPS values
 * of a sub-slot sent from the controller.
 *
 * If a valid new data (and IOCS) frame has arrived from the IO-controller since
 * your last call to this function (regardless of the slot/subslot arguments)
 * then the flag \a p_new_flag is set to true, else it is set to false.
 * Note that this does not check whether the data content has changed from
 * any previous frame.
 *
 * Note that the latest data and IOPS values are copied to the application
 * buffers regardless of the value of \a p_new_flag.
 *
 * @param net              InOut: The p-net stack instance
 * @param api              In:  The API.
 * @param slot             In:  The slot.
 * @param subslot          In:  The sub-slot.
 * @param p_new_flag       Out: true if new data.
 * @param p_data           Out: The received data.
 * @param p_data_len       In:  Size of receive buffer.
 *                         Out: Received number of data bytes.
 * @param p_iops           Out: The controller provider status (IOPS).
 * @return  0  if a sub-module data and IOPS is retrieved.
 *          -1 if an error occurred.
 */
PNET_EXPORT int pnet_output_get_data_and_iops(
   pnet_t                  *net,
   uint32_t                api,
   uint16_t                slot,
   uint16_t                subslot,
   bool                    *p_new_flag,
   uint8_t                 *p_data,
   uint16_t                *p_data_len,
   uint8_t                 *p_iops);

/**
 * Set the device consumer status for one sub-slot.
 *
 * This function is use to set the device consumer status (IOCS)
 * of a specific sub-slot.
 *
 * @param net              InOut: The p-net stack instance
 * @param api              In:  The API.
 * @param slot             In:  The slot.
 * @param subslot          In:  The sub-slot.
 * @param iocs             In:  The device consumer status.
 * @return  0  if a sub-module IOCS was set.
 *          -1 if an error occurred.
 */
PNET_EXPORT int pnet_output_set_iocs(
   pnet_t                  *net,
   uint32_t                api,
   uint16_t                slot,
   uint16_t                subslot,
   uint8_t                 iocs);

/**
 * Implements the "Local Set State" primitive.
 *
 * @param net              InOut: The p-net stack instance
 * @param primary          In:   true to set state to "primary".
 * @return  0  if the operation succeeded.
 *          -1 if an error occurred.
 */
PNET_EXPORT int pnet_set_state(
   pnet_t                  *net,
   bool                    primary);

/**
 * Implements the "Local Set Redundancy State" primitive.
 *
 * @param net              InOut: The p-net stack instance
 * @param redundant        In:   true to set state to "redundant".
 * @return  0  if the operation succeeded.
 *          -1 if an error occurred.
 */
PNET_EXPORT int pnet_set_redundancy_state(
   pnet_t                  *net,
   bool                    redundant);

/**
 * Implements the "Local set Provider State" primitive.
 *
 * The application should call this function at least once during startup to set
 * the provider status of frames sent to the controller.
 *
 * The application may call this function at any time, e.g., to signal a temporary
 * inability to produce new application data to the controller.
 *
 * Its effect is similar to setting IOPS to PNET_IOXS_BAD for all sub-slots.
 *
 * @param net              InOut: The p-net stack instance
 * @param run              In:   true to set state to "run".
 * @return  0  if the operation succeeded.
 *          -1 if an error occurred.
 */
PNET_EXPORT int pnet_set_provider_state(
   pnet_t                  *net,
   bool                    run);

/**
 * Application requests abortion of the connection.
 *
 * @param net              InOut: The p-net stack instance
 * @param arep             In:   The AREP
 * @return  0  if the operation succeeded.
 *          -1 if an error occurred.
 */
PNET_EXPORT int pnet_ar_abort(
   pnet_t                  *net,
   uint32_t                arep);

/**
 * Application requests factory reset of the device.
 *
 * Use this when you detect for example that a local hardware switch is used
 * to do a factory reset.
 *
 * Also closes any open connections.
 *
 * @param net              InOut: The p-net stack instance
 * @return  0  if the operation succeeded.
 *          -1 if an error occurred.
 */
PNET_EXPORT int pnet_factory_reset(
   pnet_t                  *net);

/**
 * Fetch error information from the AREP.
 *
 * @param net              InOut: The p-net stack instance
 * @param arep             In:   The AREP.
 * @param p_err_cls        Out:  The error class. See PNET_ERROR_CODE_1_*
 * @param p_err_code       Out:  The error code. See PNET_ERROR_CODE_2_*
 * @return  0  If the AREP is valid.
 *          -1 if the AREP is not valid.
 */
PNET_EXPORT int pnet_get_ar_error_codes(
   pnet_t                  *net,
   uint32_t                arep,
   uint16_t                *p_err_cls,
   uint16_t                *p_err_code);

/**
 * Application creates an entry in the log book.
 *
 * This function is used to insert an entry into the Profinet log-book.
 * Controllers may read the log-book using IODRead requests.
 *
 * @param net              InOut: The p-net stack instance
 * @param arep             In:   The AREP.
 * @param p_pnio_status    In:   The PNIO status.
 * @param entry_detail     In:   Additional application information.
 */
PNET_EXPORT void pnet_create_log_book_entry(
   pnet_t                  *net,
   uint32_t                 arep,
   const pnet_pnio_status_t *p_pnio_status,
   uint32_t                 entry_detail);

/**
 * Application issues a process alarm.
 *
 * This function may be used by the application to issue a process alarm.
 * Such alarms are sent to the controller using high-priority alarm messages.
 * Optional payload may be attached to the alarm. If payload_usi is != 0 then
 * the payload_usi and the payload at p_payload is attached to the alarm.
 * After calling this function the application must wait for the alarm_cnf_cb
 * before sending another alarm.
 * This function fails if the application does not wait for the alarm_cnf_cb
 * between sending two alarms.
 *
 * @param net              InOut: The p-net stack instance
 * @param arep             In:   The AREP.
 * @param api              In:   The API.
 * @param slot             In:   The slot.
 * @param subslot          In:   The sub-slot.
 * @param payload_usi      In:   The USI for the payload.
 * @param payload_len      In:   Length in bytes of the payload.
 * @param p_payload        In:   The alarm payload (USI specific format).
 * @return  0  if the operation succeeded.
 *          -1 if an error occurred (or waiting for ACK from controller: re-try later).
 */
PNET_EXPORT int pnet_alarm_send_process_alarm(
   pnet_t                  *net,
   uint32_t                arep,
   uint32_t                api,
   uint16_t                slot,
   uint16_t                subslot,
   uint16_t                payload_usi,
   uint16_t                payload_len,
   uint8_t                 *p_payload);

/**
 * Application acknowledges the reception of an alarm from the controller.
 *
 * This function sends an ACk to the controller.
 * This function must be called by the application after receiving an alarm
 * in the pnet_alarm_ind call-back. Failure to do so within the timeout
 * specified in the connect of the controller will make the controller
 * re-send the alarm.
 *
 * @param net              InOut: The p-net stack instance
 * @param arep             In:   The AREP.
 * @param p_pnio_status    In:   Detailed ACK status.
 * @return  0  if the operation succeeded.
 *          -1 if an error occurred.
 */
PNET_EXPORT int pnet_alarm_send_ack(
   pnet_t                  *net,
   uint32_t                arep,
   pnet_pnio_status_t      *p_pnio_status);

/* ****************************** Diagnosis ****************************** */
/* Mask and position of bit fields and values within ch_properties         */

#define PNET_DIAG_CH_PROP_TYPE_MASK          0x00ff
#define PNET_DIAG_CH_PROP_TYPE_POS           0
#define PNET_DIAG_CH_PROP_TYPE_GET(x)        (((X) & PNET_DIAG_CH_PROP_TYPE_MASK)>>PNET_DIAG_CH_PROP_TYPE_POS)
#define PNET_DIAG_CH_PROP_TYPE_SET(x, v)     do { (x) &= ~PNET_DIAG_CH_PROP_TYPE_MASK; (x) |= (v)<<PNET_DIAG_CH_PROP_TYPE_POS; } while (0)
typedef enum pnet_diag_ch_prop_type_values
{
   PNET_DIAG_CH_PROP_TYPE_UNSPECIFIED        = 0,
   PNET_DIAG_CH_PROP_TYPE_1_BIT              = 1,
   PNET_DIAG_CH_PROP_TYPE_2_BIT              = 2,
   PNET_DIAG_CH_PROP_TYPE_4_BIT              = 3,
   PNET_DIAG_CH_PROP_TYPE_8_BIT              = 4,
   PNET_DIAG_CH_PROP_TYPE_16_BIT             = 5,
   PNET_DIAG_CH_PROP_TYPE_32_BIT             = 6,
   PNET_DIAG_CH_PROP_TYPE_64_BIT             = 7,
   /* 8..255 Reserved */
} pnet_diag_ch_prop_type_values_t;

#define PNET_DIAG_CH_PROP_ACC_MASK           0x0100
#define PNET_DIAG_CH_PROP_ACC_POS            8
#define PNET_DIAG_CH_PROP_ACC_GET(x)         (((x) & PNET_DIAG_CH_PROP_ACC_MASK)>>PNET_DIAG_CH_PROP_ACC_POS)
#define PNET_DIAG_CH_PROP_ACC_SET(x, v)      do { (x) &= ~PNET_DIAG_CH_PROP_ACC_MASK; (x) |= (v)<<PNET_DIAG_CH_PROP_ACC_POS; } while (0)

#define PNET_DIAG_CH_PROP_MAINT_MASK         0x0600
#define PNET_DIAG_CH_PROP_MAINT_POS          9
#define PNET_DIAG_CH_PROP_MAINT_GET(x)       (((x) & PNET_DIAG_CH_PROP_MAINT_MASK)>>PNET_DIAG_CH_PROP_MAINT_POS)
#define PNET_DIAG_CH_PROP_MAINT_SET(x, v)    do { (x) &= ~PNET_DIAG_CH_PROP_MAINT_MASK; (x) |= (v)<<PNET_DIAG_CH_PROP_MAINT_POS; } while (0)
typedef enum pnet_diag_ch_prop_maint_values
{
   PNET_DIAG_CH_PROP_MAINT_FAULT             = 0,
   PNET_DIAG_CH_PROP_MAINT_REQUIRED          = 1,
   PNET_DIAG_CH_PROP_MAINT_DEMANDED          = 2,
   PNET_DIAG_CH_PROP_MAINT_QUALIFIED         = 3,
} pnet_diag_ch_prop_maint_values_t;

#define PNET_DIAG_CH_PROP_SPEC_MASK          0x1800
#define PNET_DIAG_CH_PROP_SPEC_POS           11
#define PNET_DIAG_CH_PROP_SPEC_GET(x)        (((x) & PNET_DIAG_CH_PROP_SPEC_MASK)>>PNET_DIAG_CH_PROP_SPEC_POS)
#define PNET_DIAG_CH_PROP_SPEC_SET(x, v)     do { (x) &= ~PNET_DIAG_CH_PROP_SPEC_MASK; (x) |= (v)<<PNET_DIAG_CH_PROP_SPEC_POS; } while (0)
typedef enum pnet_diag_ch_prop_spec_values
{
   PNET_DIAG_CH_PROP_SPEC_ALL_DISAPPEARS     = 0,
   PNET_DIAG_CH_PROP_SPEC_APPEARS            = 1,
   PNET_DIAG_CH_PROP_SPEC_DISAPPEARS         = 2,
   PNET_DIAG_CH_PROP_SPEC_DIS_OTHERS_REMAIN  = 3,
} pnet_diag_ch_prop_spec_values_t;

#define PNET_DIAG_CH_PROP_DIR_MASK           0xe000
#define PNET_DIAG_CH_PROP_DIR_POS            13
#define PNET_DIAG_CH_PROP_DIR_GET(x)         (((x) & PNET_DIAG_CH_PROP_DIR_MASK)>>PNET_DIAG_CH_PROP_DIR_POS)
#define PNET_DIAG_CH_PROP_DIR_SET(x, v)      do { (x) &= ~PNET_DIAG_CH_PROP_DIR_MASK; (x) |= (v)<<PNET_DIAG_CH_PROP_DIR_POS; } while (0)
typedef enum pnet_diag_ch_prop_dir_values
{
   PNET_DIAG_CH_PROP_DIR_MANUF_SPEC          = 0,
   PNET_DIAG_CH_PROP_DIR_INPUT               = 1,
   PNET_DIAG_CH_PROP_DIR_OUTPUT              = 2,
   PNET_DIAG_CH_PROP_DIR_INOUT               = 3,
} pnet_diag_ch_prop_dir_values_t;

#define PNET_DIAG_QUALIFIER_POS_FAULT        27
#define PNET_DIAG_QUALIFIER_POS_DEMANDED     17
#define PNET_DIAG_QUALIFIER_POS_REQUIRED     7
#define PNET_DIAG_QUALIFIER_POS_ADVICE       3

#define PNET_DIAG_USI_STD                    0x8000

/**
 * Add a diagnosis entry.
 *
 * @param net              InOut: The p-net stack instance
 * @param arep             In:   The AREP.
 * @param api              In:   The API.
 * @param slot             In:   The slot.
 * @param subslot          In:   The sub-slot.
 * @param ch               In:   The channel number
 * @param ch_properties    In:   The channel properties.
 * @param ch_error_type    In:   The channel error type.
 * @param ext_ch_error_type In:  The extended channel error type.
 * @param ext_ch_add_value In:   The extended channel error additional value.
 * @param qual_ch_qualifier In:  The qualified channel qualifier.
 * @param usi              In:   The USI.
 *                               range: 0..0x7fff for manufacturer-specific diag format.
 *                                      0x8000 for standard format.
 * @param p_manuf_data     In:   The manufacturer specific diagnosis data.
 *                               (Only needed if USI <= 0x7fff).
 * @return  0  if the operation succeeded.
 *          -1 if an error occurred.
 */
PNET_EXPORT int pnet_diag_add(
   pnet_t                  *net,
   uint32_t                arep,
   uint32_t                api,
   uint16_t                slot,
   uint16_t                subslot,
   uint16_t                ch,
   uint16_t                ch_properties,
   uint16_t                ch_error_type,
   uint16_t                ext_ch_error_type,
   uint32_t                ext_ch_add_value,
   uint32_t                qual_ch_qualifier,
   uint16_t                usi,
   uint8_t                 *p_manuf_data);

/**
 * Update a diagnosis entry.
 *
 * If the USI of the item is in the manufacturer-specified range then
 * the USI is used to identify the item.
 * Otherwise the other parameters are used (all must match):
 * - API id.
 * - Slot number.
 * - Sub-slot number.
 * - Channel number.
 * - Channel properties (the channel direction part only).
 * - Channel error type.
 *
 * When the item is found either the manufacturer data is updated (for
 * USI in manufacturer-specific range) or the extended channel additional
 * value is updated.
 *
 * @param net              InOut: The p-net stack instance
 * @param arep             In:   The AREP.
 * @param api              In:   The API.
 * @param slot             In:   The slot.
 * @param subslot          In:   The sub-slot.
 * @param ch               In:   The channel number
 * @param ch_properties    In:   The channel properties.
 * @param ch_error_type    In:   The channel error type.
 * @param ext_ch_add_value In:   The extended channel error additional value.
 * @param usi              In:   The USI.
 *                               range: 0..0x7fff for manufacturer-specific diag format.
 *                                      0x8000 for standard format.
 * @param p_manuf_data     In:   The manufacturer specific diagnosis data.
 *                               (Only needed if USI <= 0x7fff).
 * @return  0  if the operation succeeded.
 *          -1 if an error occurred.
 */
PNET_EXPORT int pnet_diag_update(
   pnet_t                  *net,
   uint32_t                arep,
   uint32_t                api,
   uint16_t                slot,
   uint16_t                subslot,
   uint16_t                ch,
   uint16_t                ch_properties,
   uint16_t                ch_error_type,
   uint32_t                ext_ch_add_value,
   uint16_t                usi,
   uint8_t                 *p_manuf_data);

/**
 * Remove a diagnosis entry.
 *
 * If the USI of the item is in the manufacturer-specified range then
 * the USI is used to identify the item.
 * Otherwise the other parameters are used (all must match):
 * - API id.
 * - Slot number.
 * - Sub-slot number.
 * - Channel number.
 * - Channel properties (the channel direction part only).
 * - Channel error type.
 *
 * @param net              InOut: The p-net stack instance
 * @param arep             In:   The AREP.
 * @param api              In:   The API.
 * @param slot             In:   The slot.
 * @param subslot          In:   The sub-slot.
 * @param ch               In:   The channel number
 * @param ch_properties    In:   The channel properties.
 * @param ch_error_type    In:   The channel error type.
 * @param usi              In:   The USI.
 *                               range: 0..0x7fff for manufacturer-specific diag format.
 *                                      0x8000 for standard format.
 * @return  0  if the operation succeeded.
 *          -1 if an error occurred.
 */
PNET_EXPORT int pnet_diag_remove(
   pnet_t                  *net,
   uint32_t                arep,
   uint32_t                api,
   uint16_t                slot,
   uint16_t                subslot,
   uint16_t                ch,
   uint16_t                ch_properties,
   uint16_t                ch_error_type,
   uint16_t                usi);

/**
 * Show information from the Profinet stack.
 *
 * @param net              InOut: The p-net stack instance
 * @param level            In:   The amount of detail to show.
 *     0x0800              | Show all sessions.
 *     0x1000              | Show all ARs.
 *     0x1001              |           include IOCR.
 *     0x1002              |           include data_descriptors.
 *     0x1003              |           include IOCR and data_descriptors.
 *     0x2000              | Show CFG information.
 *     0x4000              | Show scheduler information.
 *     0x8000              | Show I&M data.
 */
PNET_EXPORT void pnet_show(
   pnet_t                  *net,
   unsigned                level);

#ifdef __cplusplus
}
#endif

#endif /* PNET_API_H */<|MERGE_RESOLUTION|>--- conflicted
+++ resolved
@@ -1082,13 +1082,8 @@
 {
    char                    chassis_id[240 + 1];    /**< Terminated string */
    char                    port_id[240 + 1];       /**< Terminated string */
-<<<<<<< HEAD
-   os_ethaddr_t            port_addr;
-   uint16_t                ttl;
-=======
    pnet_ethaddr_t          port_addr;
    uint16_t                ttl;                    /**< Time to live in seconds */
->>>>>>> 76fd7d21
    uint16_t                rtclass_2_status;
    uint16_t                rtclass_3_status;
    uint8_t                 cap_aneg;               /**< Autonegotiation supported and enabled */
