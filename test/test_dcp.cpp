/*********************************************************************
 *        _       _         _
 *  _ __ | |_  _ | |  __ _ | |__   ___
 * | '__|| __|(_)| | / _` || '_ \ / __|
 * | |   | |_  _ | || (_| || |_) |\__ \
 * |_|    \__|(_)|_| \__,_||_.__/ |___/
 *
 * www.rt-labs.com
 * Copyright 2018 rt-labs AB, Sweden.
 *
 * This software is dual-licensed under GPLv3 and a commercial
 * license. See the file LICENSE.md distributed with this software for
 * full license information.
 ********************************************************************/

/**
 * @file
 * @brief Integration testing of DCP aspects.
 *
 * For example
 *   Sending hello frame
 *   Handling of get name request
 *   Read station name
 *   Set station name
 *   Set IP address
 *   Do factory reset
 *
 * Checks only function return codes. No checking of the sent Ethernet frames is done.
 *
 */

#include "utils_for_testing.h"
#include "mocks.h"

#include "pf_includes.h"

#include <gtest/gtest.h>


class DcpTest : public PnetIntegrationTest {};


static uint8_t get_name_req[] =
{
   0x1e, 0x30, 0x6c, 0xa2, 0x45, 0x5e, 0xc8, 0x5b, 0x76, 0xe6, 0x89, 0xdf, 0x88, 0x92, 0xfe, 0xfd,
   0x03, 0x00, 0x00, 0x00, 0x00, 0x05, 0x00, 0x00, 0x00, 0x06, 0x02, 0x02, 0x02, 0x03, 0x01, 0x02,
   0x00, 0x00, 0x00, 0x00, 0x00, 0x00, 0x00, 0x00, 0x00, 0x00, 0x00, 0x00, 0x00, 0x00, 0x00, 0x00,
   0x00, 0x00, 0x00, 0x00, 0x00, 0x00, 0x00, 0x00, 0x00, 0x00, 0x00, 0x00
};

static uint8_t ident_req[] =
{
   0x01, 0x0e, 0xcf, 0x00, 0x00, 0x00, 0xc8, 0x5b, 0x76, 0xe6, 0x89, 0xdf, 0x88, 0x92, 0xfe, 0xfe,
   0x05, 0x00, 0x00, 0x00, 0x00, 0x02, 0x00, 0x01, 0x00, 0x10, 0x02, 0x02, 0x00, 0x0c, 0x72, 0x74,
   0x2d, 0x6c, 0x61, 0x62, 0x73, 0x2d, 0x64, 0x65, 0x6d, 0x6f, 0x00, 0x00, 0x00, 0x00, 0x00, 0x00,
   0x00, 0x00, 0x00, 0x00, 0x00, 0x00, 0x00, 0x00, 0x00, 0x00, 0x00, 0x00
};

static uint8_t set_name_req[] =
{
   0x1e, 0x30, 0x6c, 0xa2, 0x45, 0x5e, 0xc8, 0x5b, 0x76, 0xe6, 0x89, 0xdf, 0x88, 0x92, 0xfe, 0xfd,
   0x04, 0x00, 0x00, 0x00, 0x00, 0x03, 0x00, 0x00, 0x00, 0x12, 0x02, 0x02, 0x00, 0x0e, 0x00, 0x00,
   0x72, 0x74, 0x2d, 0x6c, 0x61, 0x62, 0x73, 0x2d, 0x64, 0x65, 0x6d, 0x6f, 0x00, 0x00, 0x00, 0x00,
   0x00, 0x00, 0x00, 0x00, 0x00, 0x00, 0x00, 0x00, 0x00, 0x00, 0x00, 0x00
};

static uint8_t set_ip_req[] =
{
   0x1e, 0x30, 0x6c, 0xa2, 0x45, 0x5e, 0xc8, 0x5b, 0x76, 0xe6, 0x89, 0xdf, 0x88, 0x92, 0xfe, 0xfd,
   0x04, 0x00, 0x00, 0x00, 0x00, 0x04, 0x00, 0x00, 0x00, 0x18, 0x01, 0x02, 0x00, 0x0e, 0x00, 0x00,
   0xc0, 0xa8, 0x01, 0xab, 0xff, 0xff, 0xff, 0x00, 0xc0, 0xa8, 0x01, 0x01, 0x05, 0x02, 0x00, 0x02,
   0x00, 0x00, 0x00, 0x00, 0x00, 0x00, 0x00, 0x00, 0x00, 0x00, 0x00, 0x00
};

static uint8_t factory_reset_req[] =
{
   0x1e, 0x30, 0x6c, 0xa2, 0x45, 0x5e, 0xc8, 0x5b, 0x76, 0xe6, 0x89, 0xdf, 0x88, 0x92, 0xfe, 0xfd,
   0x04, 0x00, 0x00, 0x00, 0x00, 0x05, 0x00, 0x00, 0x00, 0x06, 0x05, 0x05, 0x00, 0x02, 0x00, 0x00,
   0x00, 0x00, 0x00, 0x00, 0x00, 0x00, 0x00, 0x00, 0x00, 0x00, 0x00, 0x00, 0x00, 0x00, 0x00, 0x00,
   0x00, 0x00, 0x00, 0x00, 0x00, 0x00, 0x00, 0x00, 0x00, 0x00, 0x00, 0x00
};

static uint8_t signal_req[] =
{
   0x1e, 0x30, 0x6c, 0xa2, 0x45, 0x5e, 0xc8, 0x5b, 0x76, 0xe6, 0x89, 0xdf, 0x88, 0x92, 0xfe, 0xfd,
   0x04, 0x00, 0x00, 0x00, 0x00, 0x05, 0x00, 0x00, 0x00, 0x06, 0x05, 0x03, 0x00, 0x02, 0x00, 0x00,
   0x00, 0x00, 0x00, 0x00, 0x00, 0x00, 0x00, 0x00, 0x00, 0x00, 0x00, 0x00, 0x00, 0x00, 0x00, 0x00,
   0x00, 0x00, 0x00, 0x00, 0x00, 0x00, 0x00, 0x00, 0x00, 0x00, 0x00, 0x00
};

TEST_F (DcpTest, DcpHelloTest)
{
   os_buf_t                *p_buf;
   int                     ret;

   mock_clear();

   ret = pf_dcp_hello_req(net);
   EXPECT_EQ(ret, 0);

   mock_clear();

   p_buf = os_buf_alloc(PF_FRAME_BUFFER_SIZE);
   memcpy(p_buf->payload, get_name_req, sizeof(get_name_req));
   ret = pf_eth_recv(net, p_buf);

   EXPECT_EQ(ret, 1);
   EXPECT_EQ(mock_os_data.eth_send_count, 1);

<<<<<<< HEAD
   EXPECT_EQ(appdata.call_counters.led_off_calls, 1);
   EXPECT_EQ(appdata.call_counters.led_on_calls, 0);
=======
>>>>>>> 3e70de9d
   EXPECT_EQ(appdata.call_counters.state_calls, 0);
   EXPECT_EQ(appdata.call_counters.connect_calls, 0);
   EXPECT_EQ(appdata.call_counters.release_calls, 0);
   EXPECT_EQ(appdata.call_counters.dcontrol_calls, 0);
   EXPECT_EQ(appdata.call_counters.ccontrol_calls, 0);
   EXPECT_EQ(appdata.call_counters.read_calls, 0);
   EXPECT_EQ(appdata.call_counters.write_calls, 0);
}

TEST_F (DcpTest, DcpRunTest)
{
   os_buf_t                *p_buf;
   int                     ret;

   printf("\nGenerating mock set name request\n");
   p_buf = os_buf_alloc(PF_FRAME_BUFFER_SIZE);
   memcpy(p_buf->payload, set_name_req, sizeof(set_name_req));
   ret = pf_eth_recv(net, p_buf);
   EXPECT_EQ(ret, 1);

   printf("\nGenerating mock set IP request\n");
   p_buf = os_buf_alloc(PF_FRAME_BUFFER_SIZE);
   memcpy(p_buf->payload, set_ip_req, sizeof(set_ip_req));
   ret = pf_eth_recv(net, p_buf);
   EXPECT_EQ(ret, 1);

   printf("\nGenerating mock set ident request\n");
   p_buf = os_buf_alloc(PF_FRAME_BUFFER_SIZE);
   memcpy(p_buf->payload, ident_req, sizeof(ident_req));
   ret = pf_eth_recv(net, p_buf);
   EXPECT_EQ(ret, 1);

   printf("\nGenerating mock factory reset request\n");
   p_buf = os_buf_alloc(PF_FRAME_BUFFER_SIZE);
   memcpy(p_buf->payload, factory_reset_req, sizeof(factory_reset_req));
   ret = pf_eth_recv(net, p_buf);
   EXPECT_EQ(ret, 1);

   printf("\nGenerating mock flash LED request\n");
   p_buf = os_buf_alloc(PF_FRAME_BUFFER_SIZE);
   memcpy(p_buf->payload, signal_req, sizeof(signal_req));
   ret = pf_eth_recv(net, p_buf);
   EXPECT_EQ(ret, 1);
   /* 3.5 s should be enough, but on Windows even 5 s is not enough :-( */
   os_usleep(10*1000*1000);
<<<<<<< HEAD

   EXPECT_EQ(mock_os_data.eth_send_count, 9);
   EXPECT_EQ(mock_os_data.set_ip_suite_count, 2);

   EXPECT_EQ(appdata.call_counters.led_on_calls, 3);
   EXPECT_EQ(appdata.call_counters.led_off_calls, 4);
=======
   EXPECT_EQ(mock_os_data.set_led_count, 6);
   EXPECT_EQ(mock_os_data.set_led_on, false);

>>>>>>> 3e70de9d
   EXPECT_EQ(appdata.call_counters.state_calls, 0);
   EXPECT_EQ(appdata.call_counters.connect_calls, 0);
   EXPECT_EQ(appdata.call_counters.release_calls, 0);
   EXPECT_EQ(appdata.call_counters.dcontrol_calls, 0);
   EXPECT_EQ(appdata.call_counters.ccontrol_calls, 0);
   EXPECT_EQ(appdata.call_counters.read_calls, 0);
   EXPECT_EQ(appdata.call_counters.write_calls, 0);
}<|MERGE_RESOLUTION|>--- conflicted
+++ resolved
@@ -107,11 +107,6 @@
    EXPECT_EQ(ret, 1);
    EXPECT_EQ(mock_os_data.eth_send_count, 1);
 
-<<<<<<< HEAD
-   EXPECT_EQ(appdata.call_counters.led_off_calls, 1);
-   EXPECT_EQ(appdata.call_counters.led_on_calls, 0);
-=======
->>>>>>> 3e70de9d
    EXPECT_EQ(appdata.call_counters.state_calls, 0);
    EXPECT_EQ(appdata.call_counters.connect_calls, 0);
    EXPECT_EQ(appdata.call_counters.release_calls, 0);
@@ -157,18 +152,9 @@
    EXPECT_EQ(ret, 1);
    /* 3.5 s should be enough, but on Windows even 5 s is not enough :-( */
    os_usleep(10*1000*1000);
-<<<<<<< HEAD
-
-   EXPECT_EQ(mock_os_data.eth_send_count, 9);
-   EXPECT_EQ(mock_os_data.set_ip_suite_count, 2);
-
-   EXPECT_EQ(appdata.call_counters.led_on_calls, 3);
-   EXPECT_EQ(appdata.call_counters.led_off_calls, 4);
-=======
    EXPECT_EQ(mock_os_data.set_led_count, 6);
    EXPECT_EQ(mock_os_data.set_led_on, false);
 
->>>>>>> 3e70de9d
    EXPECT_EQ(appdata.call_counters.state_calls, 0);
    EXPECT_EQ(appdata.call_counters.connect_calls, 0);
    EXPECT_EQ(appdata.call_counters.release_calls, 0);
