/*********************************************************************
 *        _       _         _
 *  _ __ | |_  _ | |  __ _ | |__   ___
 * | '__|| __|(_)| | / _` || '_ \ / __|
 * | |   | |_  _ | || (_| || |_) |\__ \
 * |_|    \__|(_)|_| \__,_||_.__/ |___/
 *
 * www.rt-labs.com
 * Copyright 2018 rt-labs AB, Sweden.
 *
 * This software is dual-licensed under GPLv3 and a commercial
 * license. See the file LICENSE.md distributed with this software for
 * full license information.
 ********************************************************************/

#ifndef MOCKS_H
#define MOCKS_H

#ifdef __cplusplus
extern "C"
{
#endif

#include <stdint.h>

#include "pnet_api.h"
#include "pf_includes.h"

#include "osal.h"

typedef struct mock_os_data_obj
{
   uint8_t     eth_send_copy[PF_FRAME_BUFFER_SIZE];
   uint16_t    eth_send_len;
   uint16_t    eth_send_count;

   uint16_t    udp_sendto_len;
   uint16_t    udp_sendto_count;

<<<<<<< HEAD
   uint8_t     udp_recvfrom_buffer[PF_FRAME_BUFFER_SIZE];
   uint16_t    udp_recvfrom_length;
   uint16_t    udp_recvfrom_count;

   uint16_t    set_ip_suite_count;
=======
   uint16_t    set_led_count;
   bool        set_led_on;

   uint8_t     udp_recvfrom_buffer[PF_FRAME_BUFFER_SIZE];
   uint16_t    udp_recvfrom_length;
   uint16_t    udp_recvfrom_count;
>>>>>>> 3e70de9d
} mock_os_data_t;

extern mock_os_data_t mock_os_data;

void mock_init(void);
void mock_clear(void);
void mock_set_os_udp_recvfrom_buffer(uint8_t *p_src, uint16_t len);

os_eth_handle_t* mock_os_eth_init(
   const char *if_name,
   os_eth_callback_t *callback,
   void *arg);
int mock_os_eth_send(os_eth_handle_t *handle, os_buf_t * buf);
void mock_os_cpy_mac_addr(uint8_t * mac_addr);
int mock_os_udp_open(os_ipaddr_t addr, os_ipport_t port);
int mock_os_udp_sendto(uint32_t id,
      os_ipaddr_t dst_addr,
      os_ipport_t dst_port,
      const uint8_t * data,
      int size);
int mock_os_udp_recvfrom(uint32_t id,
      os_ipaddr_t *dst_addr,
      os_ipport_t *dst_port,
      uint8_t * data,
      int size);
void mock_os_udp_close(uint32_t id);
int mock_os_set_ip_suite(
   const char              *interface_name,
   os_ipaddr_t             *p_ipaddr,
   os_ipaddr_t             *p_netmask,
   os_ipaddr_t             *p_gw,
   const char              *hostname,
   bool                    permanent);
int mock_pf_alarm_send_diagnosis(
   pf_ar_t                 *p_ar,
   uint32_t                api_id,
   uint16_t                slot_nbr,
   uint16_t                subslot_nbr,
   pf_diag_item_t          *p_item);

void mock_pf_generate_uuid(
   uint32_t                timestamp,
   uint32_t                session_number,
   pnet_ethaddr_t          mac_address,
   pf_uuid_t               *p_uuid);

#ifdef __cplusplus
}
#endif

#endif /* MOCKS_H */<|MERGE_RESOLUTION|>--- conflicted
+++ resolved
@@ -37,20 +37,12 @@
    uint16_t    udp_sendto_len;
    uint16_t    udp_sendto_count;
 
-<<<<<<< HEAD
-   uint8_t     udp_recvfrom_buffer[PF_FRAME_BUFFER_SIZE];
-   uint16_t    udp_recvfrom_length;
-   uint16_t    udp_recvfrom_count;
-
-   uint16_t    set_ip_suite_count;
-=======
    uint16_t    set_led_count;
    bool        set_led_on;
 
    uint8_t     udp_recvfrom_buffer[PF_FRAME_BUFFER_SIZE];
    uint16_t    udp_recvfrom_length;
    uint16_t    udp_recvfrom_count;
->>>>>>> 3e70de9d
 } mock_os_data_t;
 
 extern mock_os_data_t mock_os_data;
