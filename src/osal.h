--- conflicted
+++ resolved
@@ -320,38 +320,6 @@
    const char              *hostname,
    bool                    permanent);
 
-<<<<<<< HEAD
-
-void os_set_led(
-   uint16_t                id,         /* Starting from 0 */
-   bool                    on);
-
-void os_get_button(
-   uint16_t                id,         /* Starting from 0 */
-   bool                    *p_pressed);
-
-
-/**
- * Convert IPv4 address to string
- * @param ip               In: IP address
- * @param outputstring     Out: Resulting string. Should have length OS_INET_ADDRSTRLEN.
- */
-void os_ip_to_string(
-   os_ipaddr_t             ip,
-   char                    *outputstring);
-
-/**
- * Convert MAC address to string
- * @param mac              In: MAC address
- * @param outputstring     Out: Resulting string. Should have length OS_ETH_ADDRSTRLEN
- */
-void os_mac_to_string(
-   os_ethaddr_t            mac,
-   char                    *outputstring);
-
-
-=======
->>>>>>> fcbd587c
 #ifdef __cplusplus
 }
 #endif
