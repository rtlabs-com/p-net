/*********************************************************************
 *        _       _         _
 *  _ __ | |_  _ | |  __ _ | |__   ___
 * | '__|| __|(_)| | / _` || '_ \ / __|
 * | |   | |_  _ | || (_| || |_) |\__ \
 * |_|    \__|(_)|_| \__,_||_.__/ |___/
 *
 * www.rt-labs.com
 * Copyright 2018 rt-labs AB, Sweden.
 *
 * This software is dual-licensed under GPLv3 and a commercial
 * license. See the file LICENSE.md distributed with this software for
 * full license information.
 ********************************************************************/

/**
 * @file
 * @brief Implements the Context Management Ip and Name Assignment protocol machine (CMINA)
 *
 * Handles assignment of station name and IP address.
 * Manages sending DCP hello requests.
 *
 * Resets the communication stack and user application.
 */


#ifdef UNIT_TEST
#define os_set_ip_suite mock_os_set_ip_suite
#endif

#include <string.h>
#include <ctype.h>

#include "pf_includes.h"

static const char             *hello_sync_name = "hello";


/**
 * @internal
 * Send a DCP HELLO message.
 *
 * This is a callback for the scheduler. Arguments should fulfill pf_scheduler_timeout_ftn_t
 *
 * If this was not the last requested HELLO message then re-schedule another call after 1 s.
 *
 * @param net              InOut: The p-net stack instance
 * @param arg              In:   Not used.
 * @param current_time     In:   Not used.
 */
static void pf_cmina_send_hello(
   pnet_t                  *net,
   void                    *arg,
   uint32_t                current_time)
{
   if ((net->cmina_state == PF_CMINA_STATE_W_CONNECT) &&
       (net->cmina_hello_count > 0))
   {
      (void)pf_dcp_hello_req(net);

      /* Reschedule */
      net->cmina_hello_count--;
      if (pf_scheduler_add(net, PF_CMINA_FS_HELLO_INTERVAL*1000,
         hello_sync_name, pf_cmina_send_hello, NULL, &net->cmina_hello_timeout) != 0)
      {
         net->cmina_hello_timeout = UINT32_MAX;
      }
   }
   else
   {
      net->cmina_hello_timeout = UINT32_MAX;
      net->cmina_hello_count = 0;
   }
}

int pf_cmina_set_default_cfg(
   pnet_t                  *net,
   uint16_t                reset_mode)
{
   int                     ret = -1;
   const pnet_cfg_t        *p_cfg = NULL;
   uint16_t                ix;
   bool                    should_reset_user_application = false;

   LOG_DEBUG(PF_DCP_LOG,"CMINA(%d): Setting default configuration. Reset mode: %u\n", __LINE__, reset_mode);

   pf_fspm_get_default_cfg(net, &p_cfg);
   if (p_cfg != NULL)
   {

      net->cmina_perm_dcp_ase.device_initiative = p_cfg->send_hello ? 1 : 0;
      net->cmina_perm_dcp_ase.device_role = 1;            /* Means: PNIO Device */

      memcpy(net->cmina_perm_dcp_ase.mac_address.addr, p_cfg->eth_addr.addr, sizeof(os_ethaddr_t));

      strcpy(net->cmina_perm_dcp_ase.port_name, "");      /* Terminated */
      strncpy(net->cmina_perm_dcp_ase.manufacturer_specific_string, p_cfg->manufacturer_specific_string, sizeof(net->cmina_perm_dcp_ase.manufacturer_specific_string));
      net->cmina_perm_dcp_ase.manufacturer_specific_string[sizeof(net->cmina_perm_dcp_ase.manufacturer_specific_string) - 1] = '\0';

      net->cmina_perm_dcp_ase.device_id = p_cfg->device_id;
      net->cmina_perm_dcp_ase.oem_device_id = p_cfg->oem_device_id;

      net->cmina_perm_dcp_ase.dhcp_enable = p_cfg->dhcp_enable;
      if (reset_mode == 0)                /* Power-on reset */
      {
         /* ToDo: Get from permanent pool */
         /* osal_get_perm_pool((uint8_t *)&net->cmina_perm_dcp_ase, sizeof(net->cmina_perm_dcp_ase)); */

         OS_IP4_ADDR_TO_U32(net->cmina_perm_dcp_ase.full_ip_suite.ip_suite.ip_addr,
            p_cfg->ip_addr.a, p_cfg->ip_addr.b, p_cfg->ip_addr.c, p_cfg->ip_addr.d);
         OS_IP4_ADDR_TO_U32(net->cmina_perm_dcp_ase.full_ip_suite.ip_suite.ip_mask,
            p_cfg->ip_mask.a, p_cfg->ip_mask.b, p_cfg->ip_mask.c, p_cfg->ip_mask.d);
         OS_IP4_ADDR_TO_U32(net->cmina_perm_dcp_ase.full_ip_suite.ip_suite.ip_gateway,
            p_cfg->ip_gateway.a, p_cfg->ip_gateway.b, p_cfg->ip_gateway.c, p_cfg->ip_gateway.d);
         memcpy(net->cmina_perm_dcp_ase.name_of_station, p_cfg->station_name, sizeof(net->cmina_perm_dcp_ase.name_of_station));
         net->cmina_perm_dcp_ase.name_of_station[sizeof(net->cmina_perm_dcp_ase.name_of_station) - 1] = '\0';
      }
      if (reset_mode == 1 || reset_mode == 99)  /* Reset application parameters */
      {
         should_reset_user_application = true;

         /* Reset I&M data */
         ret = pf_fspm_clear_im_data(net);
      }
      if (reset_mode == 2 || reset_mode == 99)  /* Reset communication parameters */
      {
         /* Reset IP suite */
         net->cmina_perm_dcp_ase.full_ip_suite.ip_suite.ip_addr = 0;
         net->cmina_perm_dcp_ase.full_ip_suite.ip_suite.ip_mask = 0;
         net->cmina_perm_dcp_ase.full_ip_suite.ip_suite.ip_gateway = 0;
         /* Clear name of station */
         memset(net->cmina_perm_dcp_ase.name_of_station, 0, sizeof(net->cmina_perm_dcp_ase.name_of_station));
      }
      if (reset_mode > 0)
      {
         /* User callback */
         (void) pf_fspm_reset_ind(net, should_reset_user_application, reset_mode);
      }

      net->cmina_perm_dcp_ase.standard_gw_value = 0;         /* Means: OwnIP is treated as no gateway */

      net->cmina_perm_dcp_ase.instance_id.high = 0;
      net->cmina_perm_dcp_ase.instance_id.low = 0;

      strncpy(net->cmina_perm_dcp_ase.device_vendor, p_cfg->device_vendor, sizeof(net->cmina_perm_dcp_ase.device_vendor));
      net->cmina_perm_dcp_ase.device_vendor[sizeof(net->cmina_perm_dcp_ase.device_vendor)-1] = '\0';
      /* Remove trailing spaces */
      ix = (uint16_t)strlen(net->cmina_perm_dcp_ase.device_vendor);
      while ((ix > 1) && (net->cmina_perm_dcp_ase.device_vendor[ix] == ' '))
      {
         ix--;
      }
      net->cmina_perm_dcp_ase.device_vendor[ix] = '\0';

      /* Init the temp values */
      net->cmina_temp_dcp_ase = net->cmina_perm_dcp_ase;


      ret = 0;
   }

   return ret;
}

void pf_cmina_dcp_set_commit(
   pnet_t                  *net)
{
   /* Assume permanent changes, possibly modify later on */
   bool                    permanent = true;

   if (net->cmina_commit_ip_suite == true)
   {
      LOG_DEBUG(PF_DCP_LOG,"CMINA(%d): Setting IP address: %u.%u.%u.%u  Station name: %s\n",
         __LINE__,
         (unsigned)((net->cmina_temp_dcp_ase.full_ip_suite.ip_suite.ip_addr >> 24) & 0xFF),
         (unsigned)((net->cmina_temp_dcp_ase.full_ip_suite.ip_suite.ip_addr >> 16) & 0xFF),
         (unsigned)((net->cmina_temp_dcp_ase.full_ip_suite.ip_suite.ip_addr >> 8) & 0xFF),
         (unsigned)(net->cmina_temp_dcp_ase.full_ip_suite.ip_suite.ip_addr & 0xFF),
         net->cmina_temp_dcp_ase.name_of_station);
      net->cmina_commit_ip_suite = false;
      os_set_ip_suite(net->interface_name,
                      &net->cmina_temp_dcp_ase.full_ip_suite.ip_suite.ip_addr,
                      &net->cmina_temp_dcp_ase.full_ip_suite.ip_suite.ip_mask,
                      &net->cmina_temp_dcp_ase.full_ip_suite.ip_suite.ip_gateway,
                      net->cmina_temp_dcp_ase.name_of_station,
                      permanent);
   }
}

int pf_cmina_init(
   pnet_t                  *net)
{
   int                     ret = 0;

   net->cmina_hello_count = 0;
   net->cmina_hello_timeout = UINT32_MAX;
   net->cmina_error_decode = 0;
   net->cmina_error_code_1 = 0;
   net->cmina_commit_ip_suite = false;
   net->cmina_state = PF_CMINA_STATE_SETUP;

   /* Collect the DCP ASE database */
   memset(&net->cmina_perm_dcp_ase, 0, sizeof(net->cmina_perm_dcp_ase));
   (void)pf_cmina_set_default_cfg(net, 0);

   if (strlen(net->cmina_temp_dcp_ase.name_of_station) == 0)
   {
      if (net->cmina_temp_dcp_ase.dhcp_enable == true)
      {
         /* 1 */
         /* ToDo: Send DHCP discover request */
      }
      else if ((net->cmina_temp_dcp_ase.full_ip_suite.ip_suite.ip_addr == 0) &&
               (net->cmina_temp_dcp_ase.full_ip_suite.ip_suite.ip_mask == 0) &&
               (net->cmina_temp_dcp_ase.full_ip_suite.ip_suite.ip_gateway == 0))
      {
         /* 2 */
         /* Ignore - Expect IP to be set by DCP later */
      }
      else
      {
         /* 3 */
         /* Start IP */
         net->cmina_commit_ip_suite = true;
      }

      net->cmina_state = PF_CMINA_STATE_SET_NAME;
   }
   else
   {
      if ((net->cmina_temp_dcp_ase.full_ip_suite.ip_suite.ip_addr == 0) &&
          (net->cmina_temp_dcp_ase.full_ip_suite.ip_suite.ip_mask == 0) &&
          (net->cmina_temp_dcp_ase.full_ip_suite.ip_suite.ip_gateway == 0))
      {
         if (net->cmina_temp_dcp_ase.dhcp_enable == true)
         {
            /* 4 */
            /* ToDo: Send DHCP discover request */
         }
         else
         {
            /* 5 */
            /* Ignore - Expect station name and IP to be set by DCP later */
         }

         net->cmina_state = PF_CMINA_STATE_SET_IP;
      }
      else
      {
         /* 6, 7 */
         /* Start IP */
         net->cmina_commit_ip_suite = true;

         if (net->cmina_perm_dcp_ase.device_initiative == 1)
         {
            /* 6 */
            net->cmina_hello_count = PF_CMINA_FS_HELLO_RETRY;
            /* Send first HELLO now! */
            ret = pf_scheduler_add(net, 0, hello_sync_name, pf_cmina_send_hello, NULL, &net->cmina_hello_timeout);
            if (ret != 0)
            {
               net->cmina_hello_timeout = UINT32_MAX;
            }
         }

         net->cmina_state = PF_CMINA_STATE_W_CONNECT;
      }
   }

   /* Change IP address if necessary */
   pf_cmina_dcp_set_commit(net);

   return ret;
}

int pf_cmina_dcp_set_ind(
   pnet_t                  *net,
   uint8_t                 opt,
   uint8_t                 sub,
   uint16_t                block_qualifier,
   uint16_t                value_length,
   uint8_t                 *p_value,
   uint8_t                 *p_block_error)
{
   int                     ret = -1;
   bool                    have_ip = false;
   bool                    have_name = false;
   bool                    have_dhcp = false;
   bool                    change_ip = false;
   bool                    change_name = false;
   bool                    change_dhcp = false;
   bool                    reset_to_factory = false;
   pf_ar_t                 *p_ar = NULL;
   uint16_t                ix;
   bool                    found = false;
   bool                    temp = ((block_qualifier & 1) == 0);
   uint16_t                reset_mode = block_qualifier >> 1;

   /* stop sending Hello packets */
   if (net->cmina_hello_timeout != UINT32_MAX)
   {
      pf_scheduler_remove(net, hello_sync_name, net->cmina_hello_timeout);
      net->cmina_hello_timeout = UINT32_MAX;
   }
   switch (opt)
   {
   case PF_DCP_OPT_IP:
      switch (sub)
      {
      case PF_DCP_SUB_IP_PAR:
         if (value_length == sizeof(net->cmina_temp_dcp_ase.full_ip_suite.ip_suite))
         {
            if (pf_cmina_is_ipsuite_valid((pf_ip_suite_t*)p_value))
            {
               change_ip = (memcmp(&net->cmina_temp_dcp_ase.full_ip_suite.ip_suite, p_value, value_length) != 0);

            memcpy(&net->cmina_temp_dcp_ase.full_ip_suite.ip_suite, p_value, sizeof(net->cmina_temp_dcp_ase.full_ip_suite.ip_suite));
            LOG_INFO(PF_DCP_LOG,"CMINA(%d): The incoming set request is about changing IP. PF_DCP_SUB_IP_PAR New IP: 0x%"PRIxLEAST32"\n", __LINE__, net->cmina_temp_dcp_ase.full_ip_suite.ip_suite.ip_addr);
            if (temp == false)
            {
               LOG_INFO(PF_DCP_LOG,"CMINA(%d): Got incoming request to change IP suite to an illegal value.\n", __LINE__);
               *p_block_error = PF_DCP_BLOCK_ERROR_SUBOPTION_NOT_SET;
            }
         }
         else
         {
            *p_block_error = PF_DCP_BLOCK_ERROR_SUBOPTION_NOT_SET;
         }
         break;
      case PF_DCP_SUB_IP_SUITE:
         if (value_length < sizeof(net->cmina_temp_dcp_ase.full_ip_suite))   /* Why less than? */
         {
            LOG_INFO(PF_DCP_LOG,"CMINA(%d): The incoming set request is about changing IP. PF_DCP_SUB_IP_SUITE\n", __LINE__);
            change_ip = (memcmp(&net->cmina_temp_dcp_ase.full_ip_suite, p_value, value_length) != 0);

               memcpy(&net->cmina_temp_dcp_ase.full_ip_suite, p_value, value_length);
               if (temp == false)
               {
                  net->cmina_perm_dcp_ase.full_ip_suite = net->cmina_temp_dcp_ase.full_ip_suite;
               }
               ret = 0;
            }
            else
            {
               LOG_INFO(PF_DCP_LOG,"CMINA(%d): Got incoming request to change full IP suite to an illegal value.\n", __LINE__);
               *p_block_error = PF_DCP_BLOCK_ERROR_SUBOPTION_NOT_SET;
            }
         }
         else
         {
            *p_block_error = PF_DCP_BLOCK_ERROR_SUBOPTION_NOT_SET;
         }
         break;
      default:
         *p_block_error = PF_DCP_BLOCK_ERROR_SUBOPTION_NOT_SUPPORTED;
         break;
      }
      break;
   case PF_DCP_OPT_DEVICE_PROPERTIES:
      switch (sub)
      {
      case PF_DCP_SUB_DEV_PROP_NAME:
         if (value_length < sizeof(net->cmina_temp_dcp_ase.name_of_station))
         {
            if (pf_cmina_is_stationname_valid((char *)p_value, value_length))
            {
               change_name = ((strncmp(net->cmina_temp_dcp_ase.name_of_station, (char *)p_value, value_length) != 0) &&
                     (strlen(net->cmina_temp_dcp_ase.name_of_station) != value_length));

               strncpy(net->cmina_temp_dcp_ase.name_of_station, (char *)p_value, value_length);
               net->cmina_temp_dcp_ase.name_of_station[value_length] = '\0';
               LOG_INFO(PF_DCP_LOG,"CMINA(%d): The incoming set request is about changing station name. New name: %s\n", __LINE__, net->cmina_temp_dcp_ase.name_of_station);

<<<<<<< HEAD
            strncpy(net->cmina_temp_dcp_ase.name_of_station, (char *)p_value, value_length);
            net->cmina_temp_dcp_ase.name_of_station[value_length] = '\0';
            LOG_INFO(PF_DCP_LOG,"CMINA(%d): The incoming set request is about changing station name. New name: %s\n", __LINE__, net->cmina_temp_dcp_ase.name_of_station);
            if (temp == false)
=======
               if (temp == false)
               {
                  strcpy(net->cmina_perm_dcp_ase.name_of_station, net->cmina_temp_dcp_ase.name_of_station);   /* It always fits */
               }
               else
               {
                  memset(net->cmina_perm_dcp_ase.name_of_station, 0, sizeof(net->cmina_perm_dcp_ase.name_of_station));
               }
               ret = 0;
            }
            else
>>>>>>> 2181cb8d
            {
               LOG_INFO(PF_DCP_LOG,"CMINA(%d): Got incoming request to change station name to an illegal value.\n", __LINE__);
               *p_block_error = PF_DCP_BLOCK_ERROR_SUBOPTION_NOT_SET;
            }
         }
         else
         {
            *p_block_error = PF_DCP_BLOCK_ERROR_SUBOPTION_NOT_SET;
         }
         break;
      default:
         *p_block_error = PF_DCP_BLOCK_ERROR_SUBOPTION_NOT_SUPPORTED;
         break;
      }
      break;
   case PF_DCP_OPT_DHCP:
      LOG_INFO(PF_DCP_LOG,"CMINA(%d): Trying to set DHCP\n", __LINE__);
      *p_block_error = PF_DCP_BLOCK_ERROR_OPTION_NOT_SUPPORTED;
      change_dhcp = true;
      break;
   case PF_DCP_OPT_CONTROL:
      if (sub == PF_DCP_SUB_CONTROL_FACTORY_RESET)
      {
         reset_to_factory = true;
         reset_mode = 99;        /* Reset all */

         ret = 0;
      }
      else if (sub == PF_DCP_SUB_CONTROL_RESET_TO_FACTORY)
      {
         reset_to_factory = true;

         ret = 0;
      }
      break;
   default:
      *p_block_error = PF_DCP_BLOCK_ERROR_OPTION_NOT_SUPPORTED;
      break;
   }

   if (ret == 0)
   {
      /* Evaluate what we have and where to go */
      have_name = (strlen(net->cmina_temp_dcp_ase.name_of_station) > 0);
      have_ip = ((net->cmina_temp_dcp_ase.full_ip_suite.ip_suite.ip_addr != 0) ||
                 (net->cmina_temp_dcp_ase.full_ip_suite.ip_suite.ip_mask != 0) ||
                 (net->cmina_temp_dcp_ase.full_ip_suite.ip_suite.ip_gateway != 0));
      have_dhcp = false;   /* ToDo: Not supported here */

      switch (net->cmina_state)
      {
      case PF_CMINA_STATE_SETUP:
         /* Should not occur */
         net->cmina_error_decode = PNET_ERROR_DECODE_PNIORW;
         net->cmina_error_code_1  = PNET_ERROR_CODE_1_ACC_STATE_CONFLICT;
         ret = -1;
         break;
      case PF_CMINA_STATE_SET_NAME:
      case PF_CMINA_STATE_SET_IP:
         if (reset_to_factory == true)
         {
            /* Handle reset to factory here */
            ret = pf_cmina_set_default_cfg(net, reset_mode);
         }

         if ((change_name == true) || (change_ip == true))
         {
            if ((have_name == true) && (have_ip == true))
            {
               /* Stop DHCP timer */
               net->cmina_commit_ip_suite = true;

               net->cmina_state = PF_CMINA_STATE_W_CONNECT;

               ret = 0;
            }
            else
            {
               /* Stop IP */
               if (have_name == false)
               {
                  net->cmina_state = PF_CMINA_STATE_SET_NAME;
               }
               else if (have_ip == false)
               {
                  net->cmina_state = PF_CMINA_STATE_SET_IP;
               }
            }
         }
         else if (change_dhcp == true)
         {
            if (have_dhcp == true)
            {
               memset(&net->cmina_temp_dcp_ase.full_ip_suite.ip_suite, 0, sizeof(net->cmina_temp_dcp_ase.full_ip_suite.ip_suite));
               if (temp == false)
               {
                  net->cmina_perm_dcp_ase.full_ip_suite.ip_suite = net->cmina_temp_dcp_ase.full_ip_suite.ip_suite;
               }
               /* dhcp_discover_req */
               net->cmina_state = PF_CMINA_STATE_SET_IP;
            }
            else
            {
               /* Stop DHCP */
            }
         }
         break;
      case PF_CMINA_STATE_W_CONNECT:
         if (reset_to_factory == true)
         {
            /* Handle reset to factory here */
            ret = pf_cmina_set_default_cfg(net, reset_mode);
         }

         if ((change_name == false) && (change_ip == false))
         {
            /* all OK */
         }
         else if ((have_name == false) || (reset_to_factory == true))
         {
            /* Any connection active ? */
            found = false;
            for (ix = 0; ix < PNET_MAX_AR; ix++)
            {
               p_ar = pf_ar_find_by_index(net, ix);
               if ((p_ar != NULL) && (p_ar->in_use == true))
               {
                  found = true;
                  /* 38 */
                  pf_cmdev_state_ind(net, p_ar, PNET_EVENT_ABORT);
               }
            }

            if (found == false)
            {
               /* 37 */
               /* Stop IP */
            }
         }
         else if (((have_name == true) && (change_name == true)) ||
               (have_ip == false))
         {
            /* Any connection active ? */
            found = false;
            for (ix = 0; ix < PNET_MAX_AR; ix++)
            {
               p_ar = pf_ar_find_by_index(net, ix);
               if ((p_ar != NULL) && (p_ar->in_use == true))
               {
                  found = true;
                  /* 40 */
                  pf_cmdev_state_ind(net, p_ar, PNET_EVENT_ABORT);
               }
            }

            if (found == false)
            {
               /* 39 */
               net->cmina_commit_ip_suite = true;
            }

            net->cmina_state = PF_CMINA_STATE_SET_IP;

            ret = 0;
         }
         else if ((have_ip == true) && (change_ip == true))
         {
            /* Any connection active ?? */
            found = false;
            for (ix = 0; ix < PNET_MAX_AR; ix++)
            {
               p_ar = pf_ar_find_by_index(net, ix);
               if ((p_ar != NULL) && (p_ar->in_use == true))
               {
                  found = true;
               }
            }

            if (found == false)
            {
               /* 41 */
               net->cmina_commit_ip_suite = true;

               ret = 0;
            }
            else
            {
               /* 42 */
               /* Not allowed to change IP if AR active */
               net->cmina_error_decode = PNET_ERROR_DECODE_PNIORW;
               net->cmina_error_code_1  = PNET_ERROR_CODE_1_ACC_INVALID_PARAMETER;
               ret = -1;
            }
         }
         else
         {
            /* 43 */
            net->cmina_error_decode = PNET_ERROR_DECODE_PNIORW;
            net->cmina_error_code_1  = PNET_ERROR_CODE_1_ACC_INVALID_PARAMETER;
            ret = -1;
         }
         break;
      }
   }

   return ret;
}

int pf_cmina_dcp_get_req(
   pnet_t                  *net,
   uint8_t                 opt,
   uint8_t                 sub,
   uint16_t                *p_value_length,
   uint8_t                 **pp_value,
   uint8_t                 *p_block_error)
{
   int                     ret = 0;    /* Assume all OK */

   switch (opt)
   {
   case PF_DCP_OPT_ALL:
      break;
   case PF_DCP_OPT_IP:
      switch (sub)
      {
      case PF_DCP_SUB_IP_MAC:
         *p_value_length = sizeof(net->cmina_temp_dcp_ase.mac_address);
         *pp_value = (uint8_t *)&net->cmina_temp_dcp_ase.mac_address;
         break;
      case PF_DCP_SUB_IP_PAR:
         *p_value_length = sizeof(net->cmina_temp_dcp_ase.full_ip_suite.ip_suite);
         *pp_value = (uint8_t *)&net->cmina_temp_dcp_ase.full_ip_suite.ip_suite;
         break;
      case PF_DCP_SUB_IP_SUITE:
         *p_value_length = sizeof(net->cmina_temp_dcp_ase.full_ip_suite);
         *pp_value = (uint8_t *)&net->cmina_temp_dcp_ase.full_ip_suite;
         break;
      default:
         *p_block_error = PF_DCP_BLOCK_ERROR_SUBOPTION_NOT_SUPPORTED;
         ret = -1;
         break;
      }
      break;
   case PF_DCP_OPT_DEVICE_PROPERTIES:
      switch (sub)
      {
      case PF_DCP_SUB_DEV_PROP_VENDOR:
         *p_value_length = sizeof(net->cmina_temp_dcp_ase.device_vendor) - 1;   /* Skip terminator */
         *pp_value = (uint8_t *)net->cmina_temp_dcp_ase.device_vendor;
         break;
      case PF_DCP_SUB_DEV_PROP_NAME:
         *p_value_length = sizeof(net->cmina_temp_dcp_ase.name_of_station);
         *pp_value = (uint8_t *)net->cmina_temp_dcp_ase.name_of_station;
         break;
      case PF_DCP_SUB_DEV_PROP_ID:
         *p_value_length = sizeof(net->cmina_temp_dcp_ase.device_id);
         *pp_value = (uint8_t *)&net->cmina_temp_dcp_ase.device_id;
         break;
      case PF_DCP_SUB_DEV_PROP_ROLE:
         *p_value_length = sizeof(net->cmina_temp_dcp_ase.device_role);
         *pp_value = (uint8_t *)&net->cmina_temp_dcp_ase.device_role;
         break;
      case PF_DCP_SUB_DEV_PROP_OPTIONS:
         *p_block_error = PF_DCP_BLOCK_ERROR_SUBOPTION_NOT_SUPPORTED;
         ret = -1;
         break;
      case PF_DCP_SUB_DEV_PROP_ALIAS:
#if 0
         *p_value_length = sizeof(net->cmina_temp_dcp_ase.);
         *pp_value = &net->cmina_temp_dcp_ase.;
#else
         *p_block_error = PF_DCP_BLOCK_ERROR_SUBOPTION_NOT_SUPPORTED;
         ret = -1;
#endif
         break;
      case PF_DCP_SUB_DEV_PROP_INSTANCE:
         *p_value_length = sizeof(net->cmina_temp_dcp_ase.instance_id);
         *pp_value = (uint8_t *)&net->cmina_temp_dcp_ase.instance_id;
         break;
      case PF_DCP_SUB_DEV_PROP_OEM_ID:
         *p_value_length = sizeof(net->cmina_temp_dcp_ase.oem_device_id);
         *pp_value = (uint8_t *)&net->cmina_temp_dcp_ase.oem_device_id;
         break;
      case PF_DCP_SUB_DEV_PROP_GATEWAY:
         *p_value_length = sizeof(net->cmina_temp_dcp_ase.standard_gw_value);
         *pp_value = (uint8_t *)&net->cmina_temp_dcp_ase.standard_gw_value;
         break;
      default:
         *p_block_error = PF_DCP_BLOCK_ERROR_SUBOPTION_NOT_SUPPORTED;
         ret = -1;
         break;
      }
      break;
   case PF_DCP_OPT_DHCP:
      /* ToDo: No support for DHCP yet, because it needs a way to get/set in lpiw. */
      switch (sub)
      {
      case PF_DCP_SUB_DHCP_HOSTNAME:
      case PF_DCP_SUB_DHCP_VENDOR_SPEC:
      case PF_DCP_SUB_DHCP_SERVER_ID:
      case PF_DCP_SUB_DHCP_PAR_REQ_LIST:
      case PF_DCP_SUB_DHCP_CLASS_ID:
      case PF_DCP_SUB_DHCP_CLIENT_ID:
         /* 61, 1+strlen(), 0, string */
      case PF_DCP_SUB_DHCP_FQDN:
      case PF_DCP_SUB_DHCP_UUID_CLIENT_ID:
         *p_block_error = PF_DCP_BLOCK_ERROR_SUBOPTION_NOT_SUPPORTED;
         ret = -1;
         break;
      case PF_DCP_SUB_DHCP_CONTROL:
         /* Cant get this */
         *p_block_error = PF_DCP_BLOCK_ERROR_SUBOPTION_NOT_SUPPORTED;
         ret = -1;
         break;
      default:
         *p_block_error = PF_DCP_BLOCK_ERROR_SUBOPTION_NOT_SUPPORTED;
         ret = -1;
         break;
      }
      break;
   case PF_DCP_OPT_CONTROL:
      /* Cant get control */
      *p_block_error = PF_DCP_BLOCK_ERROR_OPTION_NOT_SUPPORTED;
      ret = -1;
      break;
   case PF_DCP_OPT_DEVICE_INITIATIVE:
      switch (sub)
      {
      case PF_DCP_SUB_DEV_INITIATIVE_SUPPORT:
         *p_value_length = sizeof(net->cmina_temp_dcp_ase.device_initiative);
         *pp_value = (uint8_t *)&net->cmina_temp_dcp_ase.device_initiative;
         break;
      default:
         *p_block_error = PF_DCP_BLOCK_ERROR_SUBOPTION_NOT_SUPPORTED;
         ret = -1;
         break;
      }
      break;
   default:
      *p_block_error = PF_DCP_BLOCK_ERROR_OPTION_NOT_SUPPORTED;
      ret = -1;
      break;
   }

   if (ret == 0)
   {
      *p_block_error = PF_DCP_BLOCK_ERROR_NO_ERROR;
   }

   return ret;
}

int pf_cmina_get_station_name(
   pnet_t                  *net,
   const char **pp_station_name)
{
   *pp_station_name = net->cmina_temp_dcp_ase.name_of_station;
   return 0;
}

int pf_cmina_get_ipaddr(
   pnet_t                  *net,
   os_ipaddr_t             *p_ipaddr)
{
   *p_ipaddr = net->cmina_temp_dcp_ase.full_ip_suite.ip_suite.ip_addr;
   return 0;
}


/*************** Diagnostic strings *****************************************/

/**
 * @internal
 * Return a string representation of the CMINA state.
 * @param net              InOut: The p-net stack instance
 * @return  a string representation of the CMINA state.
 */
static const char *pf_cmina_state_to_string(
   pnet_t                  *net)
{
   const char *s = "<unknown>";
   switch (net->cmina_state)
   {
   case PF_CMINA_STATE_SETUP: s = "PF_CMINA_STATE_SETUP"; break;
   case PF_CMINA_STATE_SET_NAME: s = "PF_CMINA_STATE_SET_NAME"; break;
   case PF_CMINA_STATE_SET_IP: s = "PF_CMINA_STATE_SET_IP"; break;
   case PF_CMINA_STATE_W_CONNECT: s = "PF_CMINA_STATE_W_CONNECT"; break;
   }

   return s;
}

/**
 * @internal
 * Print an IPv4 address (without newline)
 *
 * @param ip      In: IP address
*/
void pf_ip_address_show(uint32_t ip){
   printf("%u.%u.%u.%u",
      (unsigned)((ip >> 24) & 0xFF),
      (unsigned)((ip >> 16) & 0xFF),
      (unsigned)((ip >> 8) & 0xFF),
      (unsigned)(ip & 0xFF));
}

void pf_cmina_show(
   pnet_t                  *net)
{
   const pnet_cfg_t        *p_cfg = NULL;

   pf_fspm_get_default_cfg(net, &p_cfg);

   printf("CMINA state : %s\n\n", pf_cmina_state_to_string(net));

   printf("Default name_of_station        : <%s>\n", p_cfg->station_name);
   printf("Perm name_of_station           : <%s>\n", net->cmina_perm_dcp_ase.name_of_station);
   printf("Temp name_of_station           : <%s>\n", net->cmina_temp_dcp_ase.name_of_station);
   printf("\n");
   printf("Default device_vendor          : <%s>\n", p_cfg->device_vendor);
   printf("Perm device_vendor             : <%s>\n", net->cmina_perm_dcp_ase.device_vendor);
   printf("Temp device_vendor             : <%s>\n", net->cmina_temp_dcp_ase.device_vendor);
   printf("\n");
   printf("Default IP  Netmask  Gateway   : %u.%u.%u.%u  ",
      (unsigned)p_cfg->ip_addr.a, (unsigned)p_cfg->ip_addr.b, (unsigned)p_cfg->ip_addr.c, (unsigned)p_cfg->ip_addr.d);
   printf("%u.%u.%u.%u  ",
      (unsigned)p_cfg->ip_mask.a, (unsigned)p_cfg->ip_mask.b, (unsigned)p_cfg->ip_mask.c, (unsigned)p_cfg->ip_mask.d);
   printf("%u.%u.%u.%u\n",
      (unsigned)p_cfg->ip_gateway.a, (unsigned)p_cfg->ip_gateway.b, (unsigned)p_cfg->ip_gateway.c, (unsigned)p_cfg->ip_gateway.d);
   printf("Perm    IP  Netmask  Gateway   : ");
   pf_ip_address_show(net->cmina_perm_dcp_ase.full_ip_suite.ip_suite.ip_addr);
   printf("  ");
   pf_ip_address_show(net->cmina_perm_dcp_ase.full_ip_suite.ip_suite.ip_mask);
   printf("  ");
   pf_ip_address_show(net->cmina_perm_dcp_ase.full_ip_suite.ip_suite.ip_gateway);
   printf("\nTemp    IP  Netmask  Gateway   : ");
   pf_ip_address_show(net->cmina_temp_dcp_ase.full_ip_suite.ip_suite.ip_addr);
   printf("  ");
   pf_ip_address_show(net->cmina_temp_dcp_ase.full_ip_suite.ip_suite.ip_mask);
   printf("  ");
   pf_ip_address_show(net->cmina_temp_dcp_ase.full_ip_suite.ip_suite.ip_gateway);
   printf("\n");
   printf("MAC                            : %02x:%02x:%02x:%02x:%02x:%02x\n",
          p_cfg->eth_addr.addr[0],
          p_cfg->eth_addr.addr[1],
          p_cfg->eth_addr.addr[2],
          p_cfg->eth_addr.addr[3],
          p_cfg->eth_addr.addr[4],
          p_cfg->eth_addr.addr[5]);
}

/************************* Validate incoming data ***************************/

/**
 * @internal
 * Check if a station name is valid
 *
 * Defined in Profinet 2.4, section 4.3.1.4.16.2:
 *
 * - 1 or more labels, separated by [.]
 * - Total length is 1 to 240
 * - Label length is 1 to 63
 * - Labels consist of [a-z0-9-]
 * - Labels do not start with [-]
 * - Labels do not end with [-]
 * - Labels do not use multiple concatenated [-] except for IETF RFC 5890
 * - The first label does not have the form "port-xyz" or "port-xyz-abcde"
 *     with a, b, c, d, e, x, y, z = 0...9
 * - Station-names do not have the form a.b.c.d with a, b, c, d = 0...999
 *
 * Also empty station name is valid here (indicating that no station name has been set).
 *
 * @param station_name     In: Station name
 * @param len              In: Length of incoming string without terminator.
 * @return  0  if the name is valid
 *          -1 if the name is invalid
 */

bool pf_cmina_is_stationname_valid(
   const char*             station_name,
   uint16_t                len)
{
   uint16_t i;
   uint16_t label_offset = 0;
   char prev = 'a';
   uint16_t n_labels = 1;
   uint16_t n_non_digit = 0;

   /* - Empty station name is valid here (indicating that no station name has been set) */
   if (len == 0)
   {
      return true;
   }

   if (!station_name)
   {
      return false;
   }

   /*
    * - Labels do not start with [-]
    * - Total length is 1 to 240
    */
   if ((station_name[0] == '-') || (len > 240))
   {
      return false;
   }

   /*
    * - The first label does not have the form "port-xyz" or "port-xyz-abcde"
    *   with a, b, c, d, e, x, y, z = 0...9
    */
   if (strncmp(station_name, "port-", 5) == 0)
   {
      if ((len == 8) || (len == 14))
      {
         uint16_t n_char = 0;
         for (i = 5; i < len; i++)
         {
            if ((!isdigit(station_name[i])) &&
                !(station_name[i]== '-'))
            {
               n_char++;
            }
         }

         if (n_char == 0)
         {
            return false;
         }
      }
   }

   for (i = 0; i < len; i++)
   {
      char c = station_name[i];
      if (c == '.')
      {
          n_labels++;
          label_offset = 0;

          /* - Labels do not end with [-] */
          if (prev == '-')
          {
             return false;
          }
      }
      /* - Labels consist of [a-z0-9-] */
      else if (!((islower(c) || isdigit(c) || (c == '-'))))
      {
         return false;
      }
      else
      {
         /* - Labels do not start with [-] */
         if ((label_offset == 0) &&
             (c == '-'))
         {
            return false;
         }

         /* - Label length is 1 to 63 */
         if (label_offset >= 63)
         {
            return false;
         }

         if (!isdigit(c))
         {
            n_non_digit++;
         }
         label_offset++;
      }
      prev = c;
   }

   /* - Station-names do not have the form a.b.c.d with a, b, c, d = 0...999 */
   if ((n_labels == 4) && (n_non_digit == 0))
   {
      return false;
   }

   /* - Labels do not end with [-] */
   if (prev == '-')
   {
      return false;
   }
   return true;
}

/**
 * @internal
 * Check if an IP suite is valid.
 *
 * Defined in Profinet 2.4, section 4.3.1.4.21.5
 *
 * @param ipsuite          In: IP suite with IP, netmask, gateway
 * @return  0  if the IP suite is valid
 *          -1 if the IP suite is invalid
 */
bool pf_cmina_is_ipsuite_valid(
   pf_ip_suite_t           *p_ipsuite)
{
   if (!pf_cmina_is_netmask_valid(p_ipsuite->ip_mask))
   {
      return false;
   }
   if (!pf_cmina_is_ipaddress_valid(p_ipsuite->ip_mask, p_ipsuite->ip_addr))
   {
      return false;
   }
   if (!pf_cmina_is_gateway_valid(p_ipsuite->ip_addr, p_ipsuite->ip_mask, p_ipsuite->ip_gateway))
   {
      return false;
   }

   return true;
}

/**
 * @internal
 * Check if a full IP suite is valid.
 *
 * Defined in Profinet 2.4, section
 *
 * @param full_ipsuite     In: IP suite with IP, netmask, gateway and DNS adresses
 * @return  0  if the IP suite is valid
 *          -1 if the IP suite is invalid
 */
bool pf_cmina_is_full_ipsuite_valid(
   pf_full_ip_suite_t      *p_full_ipsuite)
{
   if (!pf_cmina_is_ipsuite_valid(&p_full_ipsuite->ip_suite))
   {
      return false;
   }

   /* TODO validate DNS addresses */

   return true;
}

/**
 * @internal
 * Check if an IP address is valid
 *
 * Defined in Profinet 2.4, section 4.3.1.4.21.2
 *
 * @param netmask          In: Netmask
 * @param netmask          In: IP address
 * @return  0  if the IP address is valid
 *          -1 if the IP address is invalid
 */
bool pf_cmina_is_ipaddress_valid(
   os_ipaddr_t            netmask,
   os_ipaddr_t            ip)
{
   uint32_t host_part = ip & ~netmask;

   if ((netmask == 0) && (ip == 0))
   {
      return true;
   }
   if (!pf_cmina_is_netmask_valid(netmask))
   {
      return false;
   }
   if ((host_part == 0) || (host_part == ~netmask))
   {
      return false;
   }
   if (ip <= OS_MAKEU32(0, 255, 255, 255))
   {
      return false;
   }
   else if ((ip >= OS_MAKEU32(127, 0, 0, 0)) &&
            (ip <= OS_MAKEU32(127, 255, 255, 255)))
   {
      return false;
   }
   else if ((ip >=OS_MAKEU32(224, 0, 0, 0)) &&
            (ip <= OS_MAKEU32(239, 255, 255, 255)))
   {
      return false;
   }
   else if ((ip >= OS_MAKEU32(240, 0, 0, 0)) &&
            (ip <= OS_MAKEU32(255, 255, 255, 255)))
   {
      return false;
   }
   return true;
}

/**
 * @internal
 * Check if a netmask is valid
 *
 * Defined in Profinet 2.4, section 4.3.1.4.21.3
 *
 * @param netmask          In: netmask
 * @return  0  if the netmask is valid
 *          -1 if the netmask is invalid
 */
bool pf_cmina_is_netmask_valid(
   os_ipaddr_t            netmask)
{
   if (!(netmask & (~netmask >> 1)))
   {
      return true;
   }
   else
   {
      return false;
   }
}

/**
 * @internal
 * Check if a gateway address is valid
 *
 * Defined in Profinet 2.4, section 4.3.1.4.21.4
 *
 * @param ip               In: IP address
 * @param netmask          In: Netmask
 * @param gateway          In: Gateway address
 * @return  0  if the gateway address is valid
 *          -1 if the gateway address is invalid
 */
bool pf_cmina_is_gateway_valid(
   os_ipaddr_t             ip,
   os_ipaddr_t             netmask,
   os_ipaddr_t             gateway)
{
   if ((gateway != 0) &&
       ((ip & netmask) != (gateway & netmask)))
   {
      return false;
   }
   return true;
}<|MERGE_RESOLUTION|>--- conflicted
+++ resolved
@@ -371,12 +371,6 @@
                net->cmina_temp_dcp_ase.name_of_station[value_length] = '\0';
                LOG_INFO(PF_DCP_LOG,"CMINA(%d): The incoming set request is about changing station name. New name: %s\n", __LINE__, net->cmina_temp_dcp_ase.name_of_station);
 
-<<<<<<< HEAD
-            strncpy(net->cmina_temp_dcp_ase.name_of_station, (char *)p_value, value_length);
-            net->cmina_temp_dcp_ase.name_of_station[value_length] = '\0';
-            LOG_INFO(PF_DCP_LOG,"CMINA(%d): The incoming set request is about changing station name. New name: %s\n", __LINE__, net->cmina_temp_dcp_ase.name_of_station);
-            if (temp == false)
-=======
                if (temp == false)
                {
                   strcpy(net->cmina_perm_dcp_ase.name_of_station, net->cmina_temp_dcp_ase.name_of_station);   /* It always fits */
@@ -388,7 +382,6 @@
                ret = 0;
             }
             else
->>>>>>> 2181cb8d
             {
                LOG_INFO(PF_DCP_LOG,"CMINA(%d): Got incoming request to change station name to an illegal value.\n", __LINE__);
                *p_block_error = PF_DCP_BLOCK_ERROR_SUBOPTION_NOT_SET;
