/*********************************************************************
 *        _       _         _
 *  _ __ | |_  _ | |  __ _ | |__   ___
 * | '__|| __|(_)| | / _` || '_ \ / __|
 * | |   | |_  _ | || (_| || |_) |\__ \
 * |_|    \__|(_)|_| \__,_||_.__/ |___/
 *
 * www.rt-labs.com
 * Copyright 2018 rt-labs AB, Sweden.
 *
 * This software is dual-licensed under GPLv3 and a commercial
 * license. See the file LICENSE.md distributed with this software for
 * full license information.
 ********************************************************************/

/**
 * @file
 * @brief Implements the Context Management Ip and Name Assignment protocol machine (CMINA)
 *
 * Handles assignment of station name and IP address.
 * Manages sending DCP hello requests.
 *
 * Resets the communication stack and user application.
 */


#ifdef UNIT_TEST
#define os_set_ip_suite mock_os_set_ip_suite
#endif

#include <string.h>
#include <ctype.h>

#include "pf_includes.h"

static const char             *hello_sync_name = "hello";


/**
 * @internal
 * Send a DCP HELLO message.
 *
 * This is a callback for the scheduler. Arguments should fulfill pf_scheduler_timeout_ftn_t
 *
 * If this was not the last requested HELLO message then re-schedule another call after 1 s.
 *
 * @param net              InOut: The p-net stack instance
 * @param arg              In:   Not used.
 * @param current_time     In:   Not used.
 */
static void pf_cmina_send_hello(
   pnet_t                  *net,
   void                    *arg,
   uint32_t                current_time)
{
   if ((net->cmina_state == PF_CMINA_STATE_W_CONNECT) &&
       (net->cmina_hello_count > 0))
   {
      (void)pf_dcp_hello_req(net);

      /* Reschedule */
      net->cmina_hello_count--;
      if (pf_scheduler_add(net, PF_CMINA_FS_HELLO_INTERVAL*1000,
         hello_sync_name, pf_cmina_send_hello, NULL, &net->cmina_hello_timeout) != 0)
      {
         net->cmina_hello_timeout = UINT32_MAX;
      }
   }
   else
   {
      net->cmina_hello_timeout = UINT32_MAX;
      net->cmina_hello_count = 0;
   }
}

int pf_cmina_set_default_cfg(
   pnet_t                  *net,
   uint16_t                reset_mode)
{
   int                     ret = -1;
   const pnet_cfg_t        *p_cfg = NULL;
   uint16_t                ix;
   bool                    should_reset_user_application = false;

   LOG_DEBUG(PF_DCP_LOG,"CMINA(%d): Setting default configuration. Reset mode: %u\n", __LINE__, reset_mode);

   pf_fspm_get_default_cfg(net, &p_cfg);
   if (p_cfg != NULL)
   {

      net->cmina_perm_dcp_ase.device_initiative = p_cfg->send_hello ? 1 : 0;
      net->cmina_perm_dcp_ase.device_role = 1;            /* Means: PNIO Device */

      memcpy(net->cmina_perm_dcp_ase.mac_address.addr, p_cfg->eth_addr.addr, sizeof(os_ethaddr_t));

      strcpy(net->cmina_perm_dcp_ase.port_name, "");      /* Terminated */
      strncpy(net->cmina_perm_dcp_ase.manufacturer_specific_string, p_cfg->manufacturer_specific_string, sizeof(net->cmina_perm_dcp_ase.manufacturer_specific_string));
      net->cmina_perm_dcp_ase.manufacturer_specific_string[sizeof(net->cmina_perm_dcp_ase.manufacturer_specific_string) - 1] = '\0';

      net->cmina_perm_dcp_ase.device_id = p_cfg->device_id;
      net->cmina_perm_dcp_ase.oem_device_id = p_cfg->oem_device_id;

      net->cmina_perm_dcp_ase.dhcp_enable = p_cfg->dhcp_enable;
      if (reset_mode == 0)                /* Power-on reset */
      {
         /* ToDo: Get from permanent pool */
         /* osal_get_perm_pool((uint8_t *)&net->cmina_perm_dcp_ase, sizeof(net->cmina_perm_dcp_ase)); */

         OS_IP4_ADDR_TO_U32(net->cmina_perm_dcp_ase.full_ip_suite.ip_suite.ip_addr,
            p_cfg->ip_addr.a, p_cfg->ip_addr.b, p_cfg->ip_addr.c, p_cfg->ip_addr.d);
         OS_IP4_ADDR_TO_U32(net->cmina_perm_dcp_ase.full_ip_suite.ip_suite.ip_mask,
            p_cfg->ip_mask.a, p_cfg->ip_mask.b, p_cfg->ip_mask.c, p_cfg->ip_mask.d);
         OS_IP4_ADDR_TO_U32(net->cmina_perm_dcp_ase.full_ip_suite.ip_suite.ip_gateway,
            p_cfg->ip_gateway.a, p_cfg->ip_gateway.b, p_cfg->ip_gateway.c, p_cfg->ip_gateway.d);
         memcpy(net->cmina_perm_dcp_ase.name_of_station, p_cfg->station_name, sizeof(net->cmina_perm_dcp_ase.name_of_station));
         net->cmina_perm_dcp_ase.name_of_station[sizeof(net->cmina_perm_dcp_ase.name_of_station) - 1] = '\0';
      }
      if (reset_mode == 1 || reset_mode == 99)  /* Reset application parameters */
      {
         should_reset_user_application = true;

         /* Reset I&M data */
         ret = pf_fspm_clear_im_data(net);
      }
      if (reset_mode == 2 || reset_mode == 99)  /* Reset communication parameters */
      {
         /* Reset IP suite */
         net->cmina_perm_dcp_ase.full_ip_suite.ip_suite.ip_addr = 0;
         net->cmina_perm_dcp_ase.full_ip_suite.ip_suite.ip_mask = 0;
         net->cmina_perm_dcp_ase.full_ip_suite.ip_suite.ip_gateway = 0;
         /* Clear name of station */
         memset(net->cmina_perm_dcp_ase.name_of_station, 0, sizeof(net->cmina_perm_dcp_ase.name_of_station));
      }
      if (reset_mode > 0)
      {
         /* User callback */
         (void) pf_fspm_reset_ind(net, should_reset_user_application, reset_mode);
      }

      net->cmina_perm_dcp_ase.standard_gw_value = 0;         /* Means: OwnIP is treated as no gateway */

      net->cmina_perm_dcp_ase.instance_id.high = 0;
      net->cmina_perm_dcp_ase.instance_id.low = 0;

      strncpy(net->cmina_perm_dcp_ase.device_vendor, p_cfg->device_vendor, sizeof(net->cmina_perm_dcp_ase.device_vendor));
      net->cmina_perm_dcp_ase.device_vendor[sizeof(net->cmina_perm_dcp_ase.device_vendor)-1] = '\0';
      /* Remove trailing spaces */
      ix = (uint16_t)strlen(net->cmina_perm_dcp_ase.device_vendor);
      while ((ix > 1) && (net->cmina_perm_dcp_ase.device_vendor[ix] == ' '))
      {
         ix--;
      }
      net->cmina_perm_dcp_ase.device_vendor[ix] = '\0';

      /* Init the temp values */
      net->cmina_temp_dcp_ase = net->cmina_perm_dcp_ase;


      ret = 0;
   }

   return ret;
}

void pf_cmina_dcp_set_commit(
   pnet_t                  *net)
{
   /* Assume permanent changes, possibly modify later on */
   bool                    permanent = true;

   if (net->cmina_commit_ip_suite == true)
   {
      LOG_DEBUG(PF_DCP_LOG,"CMINA(%d): Setting IP address: %u.%u.%u.%u  Station name: %s\n",
         __LINE__,
         (unsigned)((net->cmina_temp_dcp_ase.full_ip_suite.ip_suite.ip_addr >> 24) & 0xFF),
         (unsigned)((net->cmina_temp_dcp_ase.full_ip_suite.ip_suite.ip_addr >> 16) & 0xFF),
         (unsigned)((net->cmina_temp_dcp_ase.full_ip_suite.ip_suite.ip_addr >> 8) & 0xFF),
         (unsigned)(net->cmina_temp_dcp_ase.full_ip_suite.ip_suite.ip_addr & 0xFF),
         net->cmina_temp_dcp_ase.name_of_station);
      net->cmina_commit_ip_suite = false;
      os_set_ip_suite(net->interface_name,
                      &net->cmina_temp_dcp_ase.full_ip_suite.ip_suite.ip_addr,
                      &net->cmina_temp_dcp_ase.full_ip_suite.ip_suite.ip_mask,
                      &net->cmina_temp_dcp_ase.full_ip_suite.ip_suite.ip_gateway,
                      net->cmina_temp_dcp_ase.name_of_station,
                      permanent);
   }
}

int pf_cmina_init(
   pnet_t                  *net)
{
   int                     ret = 0;

   net->cmina_hello_count = 0;
   net->cmina_hello_timeout = UINT32_MAX;
   net->cmina_error_decode = 0;
   net->cmina_error_code_1 = 0;
   net->cmina_commit_ip_suite = false;
   net->cmina_state = PF_CMINA_STATE_SETUP;

   /* Collect the DCP ASE database */
   memset(&net->cmina_perm_dcp_ase, 0, sizeof(net->cmina_perm_dcp_ase));
   (void)pf_cmina_set_default_cfg(net, 0);

   if (strlen(net->cmina_temp_dcp_ase.name_of_station) == 0)
   {
      if (net->cmina_temp_dcp_ase.dhcp_enable == true)
      {
         /* 1 */
         /* ToDo: Send DHCP discover request */
      }
      else if ((net->cmina_temp_dcp_ase.full_ip_suite.ip_suite.ip_addr == 0) &&
               (net->cmina_temp_dcp_ase.full_ip_suite.ip_suite.ip_mask == 0) &&
               (net->cmina_temp_dcp_ase.full_ip_suite.ip_suite.ip_gateway == 0))
      {
         /* 2 */
         /* Ignore - Expect IP to be set by DCP later */
      }
      else
      {
         /* 3 */
         /* Start IP */
         net->cmina_commit_ip_suite = true;
      }

      net->cmina_state = PF_CMINA_STATE_SET_NAME;
   }
   else
   {
      if ((net->cmina_temp_dcp_ase.full_ip_suite.ip_suite.ip_addr == 0) &&
          (net->cmina_temp_dcp_ase.full_ip_suite.ip_suite.ip_mask == 0) &&
          (net->cmina_temp_dcp_ase.full_ip_suite.ip_suite.ip_gateway == 0))
      {
         if (net->cmina_temp_dcp_ase.dhcp_enable == true)
         {
            /* 4 */
            /* ToDo: Send DHCP discover request */
         }
         else
         {
            /* 5 */
            /* Ignore - Expect station name and IP to be set by DCP later */
         }

         net->cmina_state = PF_CMINA_STATE_SET_IP;
      }
      else
      {
         /* 6, 7 */
         /* Start IP */
         net->cmina_commit_ip_suite = true;

         if (net->cmina_perm_dcp_ase.device_initiative == 1)
         {
            /* 6 */
            net->cmina_hello_count = PF_CMINA_FS_HELLO_RETRY;
            /* Send first HELLO now! */
            ret = pf_scheduler_add(net, 0, hello_sync_name, pf_cmina_send_hello, NULL, &net->cmina_hello_timeout);
            if (ret != 0)
            {
               net->cmina_hello_timeout = UINT32_MAX;
            }
         }

         net->cmina_state = PF_CMINA_STATE_W_CONNECT;
      }
   }

   /* Change IP address if necessary */
   pf_cmina_dcp_set_commit(net);

   return ret;
}

int pf_cmina_dcp_set_ind(
   pnet_t                  *net,
   uint8_t                 opt,
   uint8_t                 sub,
   uint16_t                block_qualifier,
   uint16_t                value_length,
   uint8_t                 *p_value,
   uint8_t                 *p_block_error)
{
   int                     ret = -1;
   bool                    have_ip = false;
   bool                    have_name = false;
   bool                    have_dhcp = false;
   bool                    change_ip = false;
   bool                    change_name = false;
   bool                    change_dhcp = false;
   bool                    reset_to_factory = false;
   pf_ar_t                 *p_ar = NULL;
   uint16_t                ix;
   bool                    found = false;
   bool                    temp = ((block_qualifier & 1) == 0);
   uint16_t                reset_mode = block_qualifier >> 1;

   /* stop sending Hello packets */
   if (net->cmina_hello_timeout != UINT32_MAX)
   {
      pf_scheduler_remove(net, hello_sync_name, net->cmina_hello_timeout);
      net->cmina_hello_timeout = UINT32_MAX;
   }
   switch (opt)
   {
   case PF_DCP_OPT_IP:
      switch (sub)
      {
      case PF_DCP_SUB_IP_PAR:
         if (value_length == sizeof(net->cmina_temp_dcp_ase.full_ip_suite.ip_suite))
         {
            if (pf_cmina_is_ipsuite_valid((pf_ip_suite_t*)p_value))
            {
               change_ip = (memcmp(&net->cmina_temp_dcp_ase.full_ip_suite.ip_suite, p_value, value_length) != 0);

<<<<<<< HEAD
               memcpy(&net->cmina_temp_dcp_ase.full_ip_suite.ip_suite, p_value, sizeof(net->cmina_temp_dcp_ase.full_ip_suite.ip_suite));
               LOG_INFO(PF_DCP_LOG,"CMINA(%d): The incoming set request is about changing IP. PF_DCP_SUB_IP_PAR New IP: 0x%"PRIxLEAST32"\n", __LINE__, net->cmina_temp_dcp_ase.full_ip_suite.ip_suite.ip_addr);
               if (temp == false)
               {
                  net->cmina_perm_dcp_ase.full_ip_suite.ip_suite = net->cmina_temp_dcp_ase.full_ip_suite.ip_suite;
               }
               ret = 0;
            }
            else
=======
            memcpy(&net->cmina_temp_dcp_ase.full_ip_suite.ip_suite, p_value, sizeof(net->cmina_temp_dcp_ase.full_ip_suite.ip_suite));
            LOG_INFO(PF_DCP_LOG,"CMINA(%d): The incoming set request is about changing IP. PF_DCP_SUB_IP_PAR New IP: 0x%"PRIxLEAST32"\n", __LINE__, net->cmina_temp_dcp_ase.full_ip_suite.ip_suite.ip_addr);
            if (temp == false)
>>>>>>> 76fd7d21
            {
               LOG_INFO(PF_DCP_LOG,"CMINA(%d): Got incoming request to change IP suite to an illegal value.\n", __LINE__);
               *p_block_error = PF_DCP_BLOCK_ERROR_SUBOPTION_NOT_SET;
            }
         }
         else
         {
            *p_block_error = PF_DCP_BLOCK_ERROR_SUBOPTION_NOT_SET;
         }
         break;
      case PF_DCP_SUB_IP_SUITE:
         if (value_length < sizeof(net->cmina_temp_dcp_ase.full_ip_suite))   /* Why less than? */
         {
<<<<<<< HEAD
            if (pf_cmina_is_full_ipsuite_valid((pf_full_ip_suite_t *)p_value))
            {
               LOG_INFO(PF_DCP_LOG,"CMINA(%d): The incoming set request is about changing IP. PF_DCP_SUB_IP_SUITE\n", __LINE__);
               change_ip = (memcmp(&net->cmina_temp_dcp_ase.full_ip_suite, p_value, value_length) != 0);
=======
            LOG_INFO(PF_DCP_LOG,"CMINA(%d): The incoming set request is about changing IP. PF_DCP_SUB_IP_SUITE\n", __LINE__);
            change_ip = (memcmp(&net->cmina_temp_dcp_ase.full_ip_suite, p_value, value_length) != 0);
>>>>>>> 76fd7d21

               memcpy(&net->cmina_temp_dcp_ase.full_ip_suite, p_value, value_length);
               if (temp == false)
               {
                  net->cmina_perm_dcp_ase.full_ip_suite = net->cmina_temp_dcp_ase.full_ip_suite;
               }
               ret = 0;
            }
            else
            {
               LOG_INFO(PF_DCP_LOG,"CMINA(%d): Got incoming request to change full IP suite to an illegal value.\n", __LINE__);
               *p_block_error = PF_DCP_BLOCK_ERROR_SUBOPTION_NOT_SET;
            }
         }
         else
         {
            *p_block_error = PF_DCP_BLOCK_ERROR_SUBOPTION_NOT_SET;
         }
         break;
      default:
         *p_block_error = PF_DCP_BLOCK_ERROR_SUBOPTION_NOT_SUPPORTED;
         break;
      }
      break;
   case PF_DCP_OPT_DEVICE_PROPERTIES:
      switch (sub)
      {
      case PF_DCP_SUB_DEV_PROP_NAME:
         if (value_length < sizeof(net->cmina_temp_dcp_ase.name_of_station))
         {
            if (pf_cmina_is_stationname_valid((char *)p_value, value_length))
            {
               change_name = ((strncmp(net->cmina_temp_dcp_ase.name_of_station, (char *)p_value, value_length) != 0) &&
                     (strlen(net->cmina_temp_dcp_ase.name_of_station) != value_length));

               strncpy(net->cmina_temp_dcp_ase.name_of_station, (char *)p_value, value_length);
               net->cmina_temp_dcp_ase.name_of_station[value_length] = '\0';
               LOG_INFO(PF_DCP_LOG,"CMINA(%d): The incoming set request is about changing station name. New name: %s\n", __LINE__, net->cmina_temp_dcp_ase.name_of_station);

<<<<<<< HEAD
               if (temp == false)
               {
                  strcpy(net->cmina_perm_dcp_ase.name_of_station, net->cmina_temp_dcp_ase.name_of_station);   /* It always fits */
               }
               else
               {
                  memset(net->cmina_perm_dcp_ase.name_of_station, 0, sizeof(net->cmina_perm_dcp_ase.name_of_station));
               }
               ret = 0;
            }
            else
=======
            strncpy(net->cmina_temp_dcp_ase.name_of_station, (char *)p_value, value_length);
            net->cmina_temp_dcp_ase.name_of_station[value_length] = '\0';
            LOG_INFO(PF_DCP_LOG,"CMINA(%d): The incoming set request is about changing station name. New name: %s\n", __LINE__, net->cmina_temp_dcp_ase.name_of_station);
            if (temp == false)
>>>>>>> 76fd7d21
            {
               LOG_INFO(PF_DCP_LOG,"CMINA(%d): Got incoming request to change station name to an illegal value.\n", __LINE__);
               *p_block_error = PF_DCP_BLOCK_ERROR_SUBOPTION_NOT_SET;
            }
         }
         else
         {
            *p_block_error = PF_DCP_BLOCK_ERROR_SUBOPTION_NOT_SET;
         }
         break;
      default:
         *p_block_error = PF_DCP_BLOCK_ERROR_SUBOPTION_NOT_SUPPORTED;
         break;
      }
      break;
   case PF_DCP_OPT_DHCP:
      LOG_INFO(PF_DCP_LOG,"CMINA(%d): Trying to set DHCP\n", __LINE__);
      *p_block_error = PF_DCP_BLOCK_ERROR_OPTION_NOT_SUPPORTED;
      change_dhcp = true;
      break;
   case PF_DCP_OPT_CONTROL:
      if (sub == PF_DCP_SUB_CONTROL_FACTORY_RESET)
      {
         reset_to_factory = true;
         reset_mode = 99;        /* Reset all */

         ret = 0;
      }
      else if (sub == PF_DCP_SUB_CONTROL_RESET_TO_FACTORY)
      {
         reset_to_factory = true;

         ret = 0;
      }
      break;
   default:
      *p_block_error = PF_DCP_BLOCK_ERROR_OPTION_NOT_SUPPORTED;
      break;
   }

   if (ret == 0)
   {
      /* Evaluate what we have and where to go */
      have_name = (strlen(net->cmina_temp_dcp_ase.name_of_station) > 0);
      have_ip = ((net->cmina_temp_dcp_ase.full_ip_suite.ip_suite.ip_addr != 0) ||
                 (net->cmina_temp_dcp_ase.full_ip_suite.ip_suite.ip_mask != 0) ||
                 (net->cmina_temp_dcp_ase.full_ip_suite.ip_suite.ip_gateway != 0));
      have_dhcp = false;   /* ToDo: Not supported here */

      switch (net->cmina_state)
      {
      case PF_CMINA_STATE_SETUP:
         /* Should not occur */
         net->cmina_error_decode = PNET_ERROR_DECODE_PNIORW;
         net->cmina_error_code_1  = PNET_ERROR_CODE_1_ACC_STATE_CONFLICT;
         ret = -1;
         break;
      case PF_CMINA_STATE_SET_NAME:
      case PF_CMINA_STATE_SET_IP:
         if (reset_to_factory == true)
         {
            /* Handle reset to factory here */
            ret = pf_cmina_set_default_cfg(net, reset_mode);
         }

         if ((change_name == true) || (change_ip == true))
         {
            if ((have_name == true) && (have_ip == true))
            {
               /* Stop DHCP timer */
               net->cmina_commit_ip_suite = true;

               net->cmina_state = PF_CMINA_STATE_W_CONNECT;

               ret = 0;
            }
            else
            {
               /* Stop IP */
               if (have_name == false)
               {
                  net->cmina_state = PF_CMINA_STATE_SET_NAME;
               }
               else if (have_ip == false)
               {
                  net->cmina_state = PF_CMINA_STATE_SET_IP;
               }
            }
         }
         else if (change_dhcp == true)
         {
            if (have_dhcp == true)
            {
               memset(&net->cmina_temp_dcp_ase.full_ip_suite.ip_suite, 0, sizeof(net->cmina_temp_dcp_ase.full_ip_suite.ip_suite));
               if (temp == false)
               {
                  net->cmina_perm_dcp_ase.full_ip_suite.ip_suite = net->cmina_temp_dcp_ase.full_ip_suite.ip_suite;
               }
               /* dhcp_discover_req */
               net->cmina_state = PF_CMINA_STATE_SET_IP;
            }
            else
            {
               /* Stop DHCP */
            }
         }
         break;
      case PF_CMINA_STATE_W_CONNECT:
         if (reset_to_factory == true)
         {
            /* Handle reset to factory here */
            ret = pf_cmina_set_default_cfg(net, reset_mode);
         }

         if ((change_name == false) && (change_ip == false))
         {
            /* all OK */
         }
         else if ((have_name == false) || (reset_to_factory == true))
         {
            /* Any connection active ? */
            found = false;
            for (ix = 0; ix < PNET_MAX_AR; ix++)
            {
               p_ar = pf_ar_find_by_index(net, ix);
               if ((p_ar != NULL) && (p_ar->in_use == true))
               {
                  found = true;
                  /* 38 */
                  pf_cmdev_state_ind(net, p_ar, PNET_EVENT_ABORT);
               }
            }

            if (found == false)
            {
               /* 37 */
               /* Stop IP */
            }
         }
         else if (((have_name == true) && (change_name == true)) ||
               (have_ip == false))
         {
            /* Any connection active ? */
            found = false;
            for (ix = 0; ix < PNET_MAX_AR; ix++)
            {
               p_ar = pf_ar_find_by_index(net, ix);
               if ((p_ar != NULL) && (p_ar->in_use == true))
               {
                  found = true;
                  /* 40 */
                  pf_cmdev_state_ind(net, p_ar, PNET_EVENT_ABORT);
               }
            }

            if (found == false)
            {
               /* 39 */
               net->cmina_commit_ip_suite = true;
            }

            net->cmina_state = PF_CMINA_STATE_SET_IP;

            ret = 0;
         }
         else if ((have_ip == true) && (change_ip == true))
         {
            /* Any connection active ?? */
            found = false;
            for (ix = 0; ix < PNET_MAX_AR; ix++)
            {
               p_ar = pf_ar_find_by_index(net, ix);
               if ((p_ar != NULL) && (p_ar->in_use == true))
               {
                  found = true;
               }
            }

            if (found == false)
            {
               /* 41 */
               net->cmina_commit_ip_suite = true;

               ret = 0;
            }
            else
            {
               /* 42 */
               /* Not allowed to change IP if AR active */
               net->cmina_error_decode = PNET_ERROR_DECODE_PNIORW;
               net->cmina_error_code_1  = PNET_ERROR_CODE_1_ACC_INVALID_PARAMETER;
               ret = -1;
            }
         }
         else
         {
            /* 43 */
            net->cmina_error_decode = PNET_ERROR_DECODE_PNIORW;
            net->cmina_error_code_1  = PNET_ERROR_CODE_1_ACC_INVALID_PARAMETER;
            ret = -1;
         }
         break;
      }
   }

   return ret;
}

int pf_cmina_dcp_get_req(
   pnet_t                  *net,
   uint8_t                 opt,
   uint8_t                 sub,
   uint16_t                *p_value_length,
   uint8_t                 **pp_value,
   uint8_t                 *p_block_error)
{
   int                     ret = 0;    /* Assume all OK */

   switch (opt)
   {
   case PF_DCP_OPT_ALL:
      break;
   case PF_DCP_OPT_IP:
      switch (sub)
      {
      case PF_DCP_SUB_IP_MAC:
         *p_value_length = sizeof(net->cmina_temp_dcp_ase.mac_address);
         *pp_value = (uint8_t *)&net->cmina_temp_dcp_ase.mac_address;
         break;
      case PF_DCP_SUB_IP_PAR:
         *p_value_length = sizeof(net->cmina_temp_dcp_ase.full_ip_suite.ip_suite);
         *pp_value = (uint8_t *)&net->cmina_temp_dcp_ase.full_ip_suite.ip_suite;
         break;
      case PF_DCP_SUB_IP_SUITE:
         *p_value_length = sizeof(net->cmina_temp_dcp_ase.full_ip_suite);
         *pp_value = (uint8_t *)&net->cmina_temp_dcp_ase.full_ip_suite;
         break;
      default:
         *p_block_error = PF_DCP_BLOCK_ERROR_SUBOPTION_NOT_SUPPORTED;
         ret = -1;
         break;
      }
      break;
   case PF_DCP_OPT_DEVICE_PROPERTIES:
      switch (sub)
      {
      case PF_DCP_SUB_DEV_PROP_VENDOR:
         *p_value_length = sizeof(net->cmina_temp_dcp_ase.device_vendor) - 1;   /* Skip terminator */
         *pp_value = (uint8_t *)net->cmina_temp_dcp_ase.device_vendor;
         break;
      case PF_DCP_SUB_DEV_PROP_NAME:
         *p_value_length = sizeof(net->cmina_temp_dcp_ase.name_of_station);
         *pp_value = (uint8_t *)net->cmina_temp_dcp_ase.name_of_station;
         break;
      case PF_DCP_SUB_DEV_PROP_ID:
         *p_value_length = sizeof(net->cmina_temp_dcp_ase.device_id);
         *pp_value = (uint8_t *)&net->cmina_temp_dcp_ase.device_id;
         break;
      case PF_DCP_SUB_DEV_PROP_ROLE:
         *p_value_length = sizeof(net->cmina_temp_dcp_ase.device_role);
         *pp_value = (uint8_t *)&net->cmina_temp_dcp_ase.device_role;
         break;
      case PF_DCP_SUB_DEV_PROP_OPTIONS:
         *p_block_error = PF_DCP_BLOCK_ERROR_SUBOPTION_NOT_SUPPORTED;
         ret = -1;
         break;
      case PF_DCP_SUB_DEV_PROP_ALIAS:
#if 0
         *p_value_length = sizeof(net->cmina_temp_dcp_ase.);
         *pp_value = &net->cmina_temp_dcp_ase.;
#else
         *p_block_error = PF_DCP_BLOCK_ERROR_SUBOPTION_NOT_SUPPORTED;
         ret = -1;
#endif
         break;
      case PF_DCP_SUB_DEV_PROP_INSTANCE:
         *p_value_length = sizeof(net->cmina_temp_dcp_ase.instance_id);
         *pp_value = (uint8_t *)&net->cmina_temp_dcp_ase.instance_id;
         break;
      case PF_DCP_SUB_DEV_PROP_OEM_ID:
         *p_value_length = sizeof(net->cmina_temp_dcp_ase.oem_device_id);
         *pp_value = (uint8_t *)&net->cmina_temp_dcp_ase.oem_device_id;
         break;
      case PF_DCP_SUB_DEV_PROP_GATEWAY:
         *p_value_length = sizeof(net->cmina_temp_dcp_ase.standard_gw_value);
         *pp_value = (uint8_t *)&net->cmina_temp_dcp_ase.standard_gw_value;
         break;
      default:
         *p_block_error = PF_DCP_BLOCK_ERROR_SUBOPTION_NOT_SUPPORTED;
         ret = -1;
         break;
      }
      break;
   case PF_DCP_OPT_DHCP:
      /* ToDo: No support for DHCP yet, because it needs a way to get/set in lpiw. */
      switch (sub)
      {
      case PF_DCP_SUB_DHCP_HOSTNAME:
      case PF_DCP_SUB_DHCP_VENDOR_SPEC:
      case PF_DCP_SUB_DHCP_SERVER_ID:
      case PF_DCP_SUB_DHCP_PAR_REQ_LIST:
      case PF_DCP_SUB_DHCP_CLASS_ID:
      case PF_DCP_SUB_DHCP_CLIENT_ID:
         /* 61, 1+strlen(), 0, string */
      case PF_DCP_SUB_DHCP_FQDN:
      case PF_DCP_SUB_DHCP_UUID_CLIENT_ID:
         *p_block_error = PF_DCP_BLOCK_ERROR_SUBOPTION_NOT_SUPPORTED;
         ret = -1;
         break;
      case PF_DCP_SUB_DHCP_CONTROL:
         /* Cant get this */
         *p_block_error = PF_DCP_BLOCK_ERROR_SUBOPTION_NOT_SUPPORTED;
         ret = -1;
         break;
      default:
         *p_block_error = PF_DCP_BLOCK_ERROR_SUBOPTION_NOT_SUPPORTED;
         ret = -1;
         break;
      }
      break;
   case PF_DCP_OPT_CONTROL:
      /* Cant get control */
      *p_block_error = PF_DCP_BLOCK_ERROR_OPTION_NOT_SUPPORTED;
      ret = -1;
      break;
   case PF_DCP_OPT_DEVICE_INITIATIVE:
      switch (sub)
      {
      case PF_DCP_SUB_DEV_INITIATIVE_SUPPORT:
         *p_value_length = sizeof(net->cmina_temp_dcp_ase.device_initiative);
         *pp_value = (uint8_t *)&net->cmina_temp_dcp_ase.device_initiative;
         break;
      default:
         *p_block_error = PF_DCP_BLOCK_ERROR_SUBOPTION_NOT_SUPPORTED;
         ret = -1;
         break;
      }
      break;
   default:
      *p_block_error = PF_DCP_BLOCK_ERROR_OPTION_NOT_SUPPORTED;
      ret = -1;
      break;
   }

   if (ret == 0)
   {
      *p_block_error = PF_DCP_BLOCK_ERROR_NO_ERROR;
   }

   return ret;
}

int pf_cmina_get_station_name(
   pnet_t                  *net,
   const char **pp_station_name)
{
   *pp_station_name = net->cmina_temp_dcp_ase.name_of_station;
   return 0;
}

int pf_cmina_get_ipaddr(
   pnet_t                  *net,
   os_ipaddr_t             *p_ipaddr)
{
   *p_ipaddr = net->cmina_temp_dcp_ase.full_ip_suite.ip_suite.ip_addr;
   return 0;
}


/*************** Diagnostic strings *****************************************/

/**
 * @internal
 * Return a string representation of the CMINA state.
 * @param net              InOut: The p-net stack instance
 * @return  a string representation of the CMINA state.
 */
static const char *pf_cmina_state_to_string(
   pnet_t                  *net)
{
   const char *s = "<unknown>";
   switch (net->cmina_state)
   {
   case PF_CMINA_STATE_SETUP: s = "PF_CMINA_STATE_SETUP"; break;
   case PF_CMINA_STATE_SET_NAME: s = "PF_CMINA_STATE_SET_NAME"; break;
   case PF_CMINA_STATE_SET_IP: s = "PF_CMINA_STATE_SET_IP"; break;
   case PF_CMINA_STATE_W_CONNECT: s = "PF_CMINA_STATE_W_CONNECT"; break;
   }

   return s;
}

/**
 * @internal
 * Print an IPv4 address (without newline)
 *
 * @param ip      In: IP address
*/
void pf_ip_address_show(uint32_t ip){
   printf("%u.%u.%u.%u",
      (unsigned)((ip >> 24) & 0xFF),
      (unsigned)((ip >> 16) & 0xFF),
      (unsigned)((ip >> 8) & 0xFF),
      (unsigned)(ip & 0xFF));
}

void pf_cmina_show(
   pnet_t                  *net)
{
   const pnet_cfg_t        *p_cfg = NULL;

   pf_fspm_get_default_cfg(net, &p_cfg);

   printf("CMINA state : %s\n\n", pf_cmina_state_to_string(net));

   printf("Default name_of_station        : <%s>\n", p_cfg->station_name);
   printf("Perm name_of_station           : <%s>\n", net->cmina_perm_dcp_ase.name_of_station);
   printf("Temp name_of_station           : <%s>\n", net->cmina_temp_dcp_ase.name_of_station);
   printf("\n");
   printf("Default device_vendor          : <%s>\n", p_cfg->device_vendor);
   printf("Perm device_vendor             : <%s>\n", net->cmina_perm_dcp_ase.device_vendor);
   printf("Temp device_vendor             : <%s>\n", net->cmina_temp_dcp_ase.device_vendor);
   printf("\n");
   printf("Default IP  Netmask  Gateway   : %u.%u.%u.%u  ",
      (unsigned)p_cfg->ip_addr.a, (unsigned)p_cfg->ip_addr.b, (unsigned)p_cfg->ip_addr.c, (unsigned)p_cfg->ip_addr.d);
   printf("%u.%u.%u.%u  ",
      (unsigned)p_cfg->ip_mask.a, (unsigned)p_cfg->ip_mask.b, (unsigned)p_cfg->ip_mask.c, (unsigned)p_cfg->ip_mask.d);
   printf("%u.%u.%u.%u\n",
      (unsigned)p_cfg->ip_gateway.a, (unsigned)p_cfg->ip_gateway.b, (unsigned)p_cfg->ip_gateway.c, (unsigned)p_cfg->ip_gateway.d);
   printf("Perm    IP  Netmask  Gateway   : ");
   pf_ip_address_show(net->cmina_perm_dcp_ase.full_ip_suite.ip_suite.ip_addr);
   printf("  ");
   pf_ip_address_show(net->cmina_perm_dcp_ase.full_ip_suite.ip_suite.ip_mask);
   printf("  ");
   pf_ip_address_show(net->cmina_perm_dcp_ase.full_ip_suite.ip_suite.ip_gateway);
   printf("\nTemp    IP  Netmask  Gateway   : ");
   pf_ip_address_show(net->cmina_temp_dcp_ase.full_ip_suite.ip_suite.ip_addr);
   printf("  ");
   pf_ip_address_show(net->cmina_temp_dcp_ase.full_ip_suite.ip_suite.ip_mask);
   printf("  ");
   pf_ip_address_show(net->cmina_temp_dcp_ase.full_ip_suite.ip_suite.ip_gateway);
   printf("\n");
   printf("MAC                            : %02x:%02x:%02x:%02x:%02x:%02x\n",
          p_cfg->eth_addr.addr[0],
          p_cfg->eth_addr.addr[1],
          p_cfg->eth_addr.addr[2],
          p_cfg->eth_addr.addr[3],
          p_cfg->eth_addr.addr[4],
          p_cfg->eth_addr.addr[5]);
}

/************************* Validate incoming data ***************************/

/**
 * @internal
 * Check if a station name is valid
 *
 * Defined in Profinet 2.4, section 4.3.1.4.16.2:
 *
 * - 1 or more labels, separated by [.]
 * - Total length is 1 to 240
 * - Label length is 1 to 63
 * - Labels consist of [a-z0-9-]
 * - Labels do not start with [-]
 * - Labels do not end with [-]
 * - Labels do not use multiple concatenated [-] except for IETF RFC 5890
 * - The first label does not have the form "port-xyz" or "port-xyz-abcde"
 *     with a, b, c, d, e, x, y, z = 0...9
 * - Station-names do not have the form a.b.c.d with a, b, c, d = 0...999
 *
 * Also empty station name is valid here (indicating that no station name has been set).
 *
 * @param station_name     In: Station name
 * @param len              In: Length of incoming string without terminator.
 * @return  0  if the name is valid
 *          -1 if the name is invalid
 */

bool pf_cmina_is_stationname_valid(
   const char*             station_name,
   uint16_t                len)
{
   uint16_t i;
   uint16_t label_offset = 0;
   char prev = 'a';
   uint16_t n_labels = 1;
   uint16_t n_non_digit = 0;

   /* - Empty station name is valid here (indicating that no station name has been set) */
   if (len == 0)
   {
      return true;
   }

   if (!station_name)
   {
      return false;
   }

   /*
    * - Labels do not start with [-]
    * - Total length is 1 to 240
    */
   if ((station_name[0] == '-') || (len > 240))
   {
      return false;
   }

   /*
    * - The first label does not have the form "port-xyz" or "port-xyz-abcde"
    *   with a, b, c, d, e, x, y, z = 0...9
    */
   if (strncmp(station_name, "port-", 5) == 0)
   {
      if ((len == 8) || (len == 14))
      {
         uint16_t n_char = 0;
         for (i = 5; i < len; i++)
         {
            if ((!isdigit(station_name[i])) &&
                !(station_name[i]== '-'))
            {
               n_char++;
            }
         }

         if (n_char == 0)
         {
            return false;
         }
      }
   }

   for (i = 0; i < len; i++)
   {
      char c = station_name[i];
      if (c == '.')
      {
          n_labels++;
          label_offset = 0;

          /* - Labels do not end with [-] */
          if (prev == '-')
          {
             return false;
          }
      }
      /* - Labels consist of [a-z0-9-] */
      else if (!((islower(c) || isdigit(c) || (c == '-'))))
      {
         return false;
      }
      else
      {
         /* - Labels do not start with [-] */
         if ((label_offset == 0) &&
             (c == '-'))
         {
            return false;
         }

         /* - Label length is 1 to 63 */
         if (label_offset >= 63)
         {
            return false;
         }

         if (!isdigit(c))
         {
            n_non_digit++;
         }
         label_offset++;
      }
      prev = c;
   }

   /* - Station-names do not have the form a.b.c.d with a, b, c, d = 0...999 */
   if ((n_labels == 4) && (n_non_digit == 0))
   {
      return false;
   }

   /* - Labels do not end with [-] */
   if (prev == '-')
   {
      return false;
   }
   return true;
}

/**
 * @internal
 * Check if an IP suite is valid.
 *
 * Defined in Profinet 2.4, section 4.3.1.4.21.5
 *
 * @param ipsuite          In: IP suite with IP, netmask, gateway
 * @return  0  if the IP suite is valid
 *          -1 if the IP suite is invalid
 */
bool pf_cmina_is_ipsuite_valid(
   pf_ip_suite_t           *p_ipsuite)
{
   if (!pf_cmina_is_netmask_valid(p_ipsuite->ip_mask))
   {
      return false;
   }
   if (!pf_cmina_is_ipaddress_valid(p_ipsuite->ip_mask, p_ipsuite->ip_addr))
   {
      return false;
   }
   if (!pf_cmina_is_gateway_valid(p_ipsuite->ip_addr, p_ipsuite->ip_mask, p_ipsuite->ip_gateway))
   {
      return false;
   }

   return true;
}

/**
 * @internal
 * Check if a full IP suite is valid.
 *
 * Defined in Profinet 2.4, section
 *
 * @param full_ipsuite     In: IP suite with IP, netmask, gateway and DNS adresses
 * @return  0  if the IP suite is valid
 *          -1 if the IP suite is invalid
 */
bool pf_cmina_is_full_ipsuite_valid(
   pf_full_ip_suite_t      *p_full_ipsuite)
{
   if (!pf_cmina_is_ipsuite_valid(&p_full_ipsuite->ip_suite))
   {
      return false;
   }

   /* TODO validate DNS addresses */

   return true;
}

/**
 * @internal
 * Check if an IP address is valid
 *
 * Defined in Profinet 2.4, section 4.3.1.4.21.2
 *
 * @param netmask          In: Netmask
 * @param netmask          In: IP address
 * @return  0  if the IP address is valid
 *          -1 if the IP address is invalid
 */
bool pf_cmina_is_ipaddress_valid(
   os_ipaddr_t            netmask,
   os_ipaddr_t            ip)
{
   uint32_t host_part = ip & ~netmask;

   if ((netmask == 0) && (ip == 0))
   {
      return true;
   }
   if (!pf_cmina_is_netmask_valid(netmask))
   {
      return false;
   }
   if ((host_part == 0) || (host_part == ~netmask))
   {
      return false;
   }
   if (ip <= OS_MAKEU32(0, 255, 255, 255))
   {
      return false;
   }
   else if ((ip >= OS_MAKEU32(127, 0, 0, 0)) &&
            (ip <= OS_MAKEU32(127, 255, 255, 255)))
   {
      return false;
   }
   else if ((ip >=OS_MAKEU32(224, 0, 0, 0)) &&
            (ip <= OS_MAKEU32(239, 255, 255, 255)))
   {
      return false;
   }
   else if ((ip >= OS_MAKEU32(240, 0, 0, 0)) &&
            (ip <= OS_MAKEU32(255, 255, 255, 255)))
   {
      return false;
   }
   return true;
}

/**
 * @internal
 * Check if a netmask is valid
 *
 * Defined in Profinet 2.4, section 4.3.1.4.21.3
 *
 * @param netmask          In: netmask
 * @return  0  if the netmask is valid
 *          -1 if the netmask is invalid
 */
bool pf_cmina_is_netmask_valid(
   os_ipaddr_t            netmask)
{
   if (!(netmask & (~netmask >> 1)))
   {
      return true;
   }
   else
   {
      return false;
   }
}

/**
 * @internal
 * Check if a gateway address is valid
 *
 * Defined in Profinet 2.4, section 4.3.1.4.21.4
 *
 * @param ip               In: IP address
 * @param netmask          In: Netmask
 * @param gateway          In: Gateway address
 * @return  0  if the gateway address is valid
 *          -1 if the gateway address is invalid
 */
bool pf_cmina_is_gateway_valid(
   os_ipaddr_t             ip,
   os_ipaddr_t             netmask,
   os_ipaddr_t             gateway)
{
   if ((gateway != 0) &&
       ((ip & netmask) != (gateway & netmask)))
   {
      return false;
   }
   return true;
}<|MERGE_RESOLUTION|>--- conflicted
+++ resolved
@@ -314,21 +314,9 @@
             {
                change_ip = (memcmp(&net->cmina_temp_dcp_ase.full_ip_suite.ip_suite, p_value, value_length) != 0);
 
-<<<<<<< HEAD
-               memcpy(&net->cmina_temp_dcp_ase.full_ip_suite.ip_suite, p_value, sizeof(net->cmina_temp_dcp_ase.full_ip_suite.ip_suite));
-               LOG_INFO(PF_DCP_LOG,"CMINA(%d): The incoming set request is about changing IP. PF_DCP_SUB_IP_PAR New IP: 0x%"PRIxLEAST32"\n", __LINE__, net->cmina_temp_dcp_ase.full_ip_suite.ip_suite.ip_addr);
-               if (temp == false)
-               {
-                  net->cmina_perm_dcp_ase.full_ip_suite.ip_suite = net->cmina_temp_dcp_ase.full_ip_suite.ip_suite;
-               }
-               ret = 0;
-            }
-            else
-=======
             memcpy(&net->cmina_temp_dcp_ase.full_ip_suite.ip_suite, p_value, sizeof(net->cmina_temp_dcp_ase.full_ip_suite.ip_suite));
             LOG_INFO(PF_DCP_LOG,"CMINA(%d): The incoming set request is about changing IP. PF_DCP_SUB_IP_PAR New IP: 0x%"PRIxLEAST32"\n", __LINE__, net->cmina_temp_dcp_ase.full_ip_suite.ip_suite.ip_addr);
             if (temp == false)
->>>>>>> 76fd7d21
             {
                LOG_INFO(PF_DCP_LOG,"CMINA(%d): Got incoming request to change IP suite to an illegal value.\n", __LINE__);
                *p_block_error = PF_DCP_BLOCK_ERROR_SUBOPTION_NOT_SET;
@@ -342,15 +330,8 @@
       case PF_DCP_SUB_IP_SUITE:
          if (value_length < sizeof(net->cmina_temp_dcp_ase.full_ip_suite))   /* Why less than? */
          {
-<<<<<<< HEAD
-            if (pf_cmina_is_full_ipsuite_valid((pf_full_ip_suite_t *)p_value))
-            {
-               LOG_INFO(PF_DCP_LOG,"CMINA(%d): The incoming set request is about changing IP. PF_DCP_SUB_IP_SUITE\n", __LINE__);
-               change_ip = (memcmp(&net->cmina_temp_dcp_ase.full_ip_suite, p_value, value_length) != 0);
-=======
             LOG_INFO(PF_DCP_LOG,"CMINA(%d): The incoming set request is about changing IP. PF_DCP_SUB_IP_SUITE\n", __LINE__);
             change_ip = (memcmp(&net->cmina_temp_dcp_ase.full_ip_suite, p_value, value_length) != 0);
->>>>>>> 76fd7d21
 
                memcpy(&net->cmina_temp_dcp_ase.full_ip_suite, p_value, value_length);
                if (temp == false)
@@ -390,24 +371,10 @@
                net->cmina_temp_dcp_ase.name_of_station[value_length] = '\0';
                LOG_INFO(PF_DCP_LOG,"CMINA(%d): The incoming set request is about changing station name. New name: %s\n", __LINE__, net->cmina_temp_dcp_ase.name_of_station);
 
-<<<<<<< HEAD
-               if (temp == false)
-               {
-                  strcpy(net->cmina_perm_dcp_ase.name_of_station, net->cmina_temp_dcp_ase.name_of_station);   /* It always fits */
-               }
-               else
-               {
-                  memset(net->cmina_perm_dcp_ase.name_of_station, 0, sizeof(net->cmina_perm_dcp_ase.name_of_station));
-               }
-               ret = 0;
-            }
-            else
-=======
             strncpy(net->cmina_temp_dcp_ase.name_of_station, (char *)p_value, value_length);
             net->cmina_temp_dcp_ase.name_of_station[value_length] = '\0';
             LOG_INFO(PF_DCP_LOG,"CMINA(%d): The incoming set request is about changing station name. New name: %s\n", __LINE__, net->cmina_temp_dcp_ase.name_of_station);
             if (temp == false)
->>>>>>> 76fd7d21
             {
                LOG_INFO(PF_DCP_LOG,"CMINA(%d): Got incoming request to change station name to an illegal value.\n", __LINE__);
                *p_block_error = PF_DCP_BLOCK_ERROR_SUBOPTION_NOT_SET;
