--- conflicted
+++ resolved
@@ -1976,11 +1976,7 @@
    os_mutex_t                          *ppm_buf_lock;
    atomic_int                          ppm_instance_cnt;
    uint16_t                            dcp_global_block_qualifier;
-<<<<<<< HEAD
-   os_ethaddr_t                        dcp_sam;
-=======
    pnet_ethaddr_t                      dcp_sam; /* Source address (MAC) to current DCP remote peer */
->>>>>>> 76fd7d21
    bool                                dcp_delayed_response_waiting;
    uint32_t                            dcp_timeout;
    uint32_t                            dcp_sam_timeout; /* Handle to the SAM timeout instance */
