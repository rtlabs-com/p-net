--- conflicted
+++ resolved
@@ -16,20 +16,12 @@
 #define _GNU_SOURCE
 
 #include <osal.h>
-<<<<<<< HEAD
-
-#include <log.h>
-#include <options.h>
-
-#include <arpa/inet.h>
-=======
 
 #include <options.h>
 #include <log.h>
 
 #include <arpa/inet.h>
 #include <net/if.h>
->>>>>>> c248162f
 #include <pthread.h>
 #include <sys/ioctl.h>
 #include <sys/syscall.h>
@@ -687,8 +679,6 @@
       return -1;
    }
    return 0;
-<<<<<<< HEAD
-=======
 }
 
 int os_get_macaddress(
@@ -801,5 +791,4 @@
 void os_set_led(uint16_t id, bool on)
 {
 
->>>>>>> c248162f
 }